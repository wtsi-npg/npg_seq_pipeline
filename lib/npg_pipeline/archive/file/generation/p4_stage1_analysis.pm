--- conflicted
+++ resolved
@@ -44,13 +44,8 @@
       $tag_list_file = npg_pipeline::analysis::create_lane_tag_file->new(
         location     => $self->metadata_cache_dir,
         lane_lims    => $alims->{$p},
-<<<<<<< HEAD
         index_lengths=> $self->_get_index_lengths($alims->{$p}),
-        hiseqx       => $self->is_hiseqx_run,
-=======
-        index_length => $index_length,
         i5opposite   => $self->is_hiseqx_run,
->>>>>>> 49aa4a43
         verbose      => $self->verbose
       )->generate();
     }
