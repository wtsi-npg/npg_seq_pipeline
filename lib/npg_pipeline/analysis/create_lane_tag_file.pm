--- conflicted
+++ resolved
@@ -13,15 +13,9 @@
 
 our $VERSION = '0';
 
-<<<<<<< HEAD
 Readonly::Scalar my $TAG_LIST_FILE_HEADER      => qq{barcode_sequence\tbarcode_name\tlibrary_name\tsample_name\tdescription};
 Readonly::Scalar my $SPIKED_PHIX_PADDED        => q{ACAACGCATCTTTCCC-TCTTTCCC};
 Readonly::Scalar my $SPIKED_PHIX_HISEQX_PADDED => q{ACAACGCAAGATCTCG-AGATCTCG};
-=======
-Readonly::Scalar my $TAG_LIST_FILE_HEADER           => qq{barcode_sequence\tbarcode_name\tlibrary_name\tsample_name\tdescription};
-Readonly::Scalar my $SPIKED_PHIX_PADDED             => q{ACAACGCATCTTTCCC};
-Readonly::Scalar my $SPIKED_PHIX_HISEQX_PADDED      => q{ACAACGCAAGATCTCG};
->>>>>>> b7748ff7
 
 =head1 NAME
 
@@ -82,13 +76,8 @@
 
 =cut
 
-<<<<<<< HEAD
 has q{index_lengths}      => (isa        => q{ArrayRef},
                              is         => q{ro},
-=======
-has q{index_length}      => (isa        => q{Int},
-                             is         => q{rw},
->>>>>>> b7748ff7
                              required   => 1,
                             );
 
@@ -124,16 +113,11 @@
 
   my $tags = $self->lane_lims->tags;
   my $spiked_phix_tag_index = $self->lane_lims->spiked_phix_tag_index();
-<<<<<<< HEAD
-=======
-  my $dual_index = 0;
->>>>>>> b7748ff7
 
   # on a HiSeqX the second index is sequenced in reverse complement order
   foreach my $plex ($self->lane_lims->children) {
     if (my $ti = $plex->tag_index){
       my $tag_sequences = $plex->tag_sequences;
-<<<<<<< HEAD
       if ( @{$tag_sequences} == 2 ) {
         if ( $self->hiseqx ) {
           $tag_sequences->[1] =~ tr/[ACGT]/[TGCA]/;
@@ -152,19 +136,6 @@
   }
 
   my ($tag_index_list, $tag_seq_list) = $self->_process_tag_list($tags, $spiked_phix_tag_index);
-=======
-      if ( $self->hiseqx and (@{$tag_sequences} == 2) ) {
-        $tag_sequences->[1] =~ tr/[ACGT]/[TGCA]/;
-        $tag_sequences->[1] = reverse $tag_sequences->[1];
-      }
-      $tags->{$ti} = join q[-], @{$tag_sequences};
-      $dual_index = 1;
-      $self->index_length($self->index_length - 1 + @{$tag_sequences});
-    }
-  }
-
-  my ($tag_index_list, $tag_seq_list) = $self->_process_tag_list($tags, $spiked_phix_tag_index, $dual_index);
->>>>>>> b7748ff7
 
   if  ($tag_index_list && $tag_seq_list) {
     if( scalar @{$tag_index_list} != scalar @{$tag_seq_list} ){
@@ -318,7 +289,6 @@
         @indexed_length_tags = map { ($self->_get_tag_length($_) eq $temp[$phix_entry]) ? $phix_tag : $_ } @indexed_length_tags;
       }
 
-<<<<<<< HEAD
       # Truncate all tags to the non-phix length
       my @temp_lengths = split /,/smx, $temp[$not_phix_entry];
       @indexed_length_tags = map { $self->_truncate_index($_, \@temp_lengths) } @indexed_length_tags;
@@ -326,32 +296,6 @@
         if ($self->_abs_len($self->_get_tag_length($t)) < $self->_abs_len($temp[$not_phix_entry])) {
           $self->logcroak(qq{It looks likes the padded sequence for spiked PhiX $t is too short});
         }
-=======
-    $self->debug(q{Is there only 1 shortest and is it the phix tag?});
-    if ( scalar @{$tag_length{$temp[1]}} == 1 ) {
-      my $tag_index = $tag_length{$temp[1]}->[0];
-      if ( $spiked_phix_tag_index && $tag_index == $spiked_phix_tag_index ) {
-        my $max_length = $temp[0];
-        $self->debug(qq{Longest tag length: $max_length});
-        my $spiked_phix_padded = $self->hiseqx ? $SPIKED_PHIX_HISEQX_PADDED : $SPIKED_PHIX_PADDED;
-        if ($dual_index) {
-          foreach my $t (@indexed_length_tags) {
-            my $i = index $t, q[-];
-            if ($i >= 0) {
-              substr $spiked_phix_padded, $i, 0, q[-];
-              last;
-            }
-          }
-        }
-        if ( $max_length > (length $spiked_phix_padded) ) {
-          $self->logcroak(qq{Padded sequence for spiked Phix $spiked_phix_padded is shorter than longest tag length of $max_length});
-	}
-        $self->debug(q{Yes - pad shortest tag to length of longest tag});
-        @indexed_length_tags = map { length $_ < $max_length ? substr $spiked_phix_padded, 0, $max_length : $_ } @indexed_length_tags;
-        $tags_ok = 1;
-      } else {
-        $self->debug(q{No} . " tag_index=$tag_index spiked_phix_tag_index=" . ($spiked_phix_tag_index ? $spiked_phix_tag_index : q{}));
->>>>>>> b7748ff7
       }
       $tags_ok = 1;
     }
@@ -390,11 +334,7 @@
     push @tag_seq_list, $tag_seq;
   }
 
-<<<<<<< HEAD
   my $tag_seq_list_checked = $self->_check_tag_length(\@tag_seq_list, \@tag_index_list, $spiked_phix_tag_index, $tags);
-=======
-  my $tag_seq_list_checked = $self->_check_tag_length(\@tag_seq_list, \@tag_index_list, $spiked_phix_tag_index, $dual_index);
->>>>>>> b7748ff7
 
   my $trimmed_tag_seq_list = $self->_trim_tag_common_suffix($tag_seq_list_checked, \@tag_index_list, $spiked_phix_tag_index);
 
