--- conflicted
+++ resolved
@@ -355,30 +355,18 @@
     my $qc_store = npg_qc::autoqc::qc_store->new( use_db => 0 );
     my $collection = $qc_store->load_from_path($sf_path);
     if( $collection->is_empty() ){
-<<<<<<< HEAD
-      $self->warn('There are no spatial_filter qc results available in here: ', $sf_path);
-=======
       $self->warn(q[There are no spatial_filter qc results available in here: ], $sf_path);
->>>>>>> 2cca693b
       next;
     }
     my $spatial_filter_collection = $collection->slice('class_name', 'spatial_filter');
 
     if($spatial_filter_collection->is_empty()) {
-<<<<<<< HEAD
-      $self->warn('There is no spatial_filter result available in here: ', $sf_path);
-=======
       $self->warn(q[There is no spatial_filter result available in here: ], $sf_path);
->>>>>>> 2cca693b
     }
 
     my $results = $spatial_filter_collection->results();
     if(@{$results} > 1) {
-<<<<<<< HEAD
-      $self->logcroak('More than one spatial_filter result available in here: ', $sf_path);
-=======
       $self->logcroak(q[More than one spatial_filter result available in here: ], $sf_path);
->>>>>>> 2cca693b
     }
     elsif(@{$results}) {
       my $qc_result = $results->[0];
