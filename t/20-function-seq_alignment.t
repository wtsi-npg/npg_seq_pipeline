--- conflicted
+++ resolved
@@ -1,10 +1,6 @@
 use strict;
 use warnings;
-<<<<<<< HEAD
 use Test::More tests => 18;
-=======
-use Test::More tests => 16;
->>>>>>> c210331b
 use Test::Exception;
 use Test::Deep;
 use Test::Warn;
