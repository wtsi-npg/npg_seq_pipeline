--- conflicted
+++ resolved
@@ -1,6 +1,6 @@
 use strict;
 use warnings;
-use Test::More tests => 15;
+use Test::More tests => 16;
 use Test::Exception;
 use Test::Deep;
 use Test::Warn;
@@ -1341,7 +1341,6 @@
   }
 };
 
-<<<<<<< HEAD
 subtest 'product_release_tests' => sub {
   plan tests => 92;
 
@@ -1393,7 +1392,6 @@
     }
   }
 
-=======
 subtest 'BWA MEM 2 test' => sub {
   plan tests => 4;
 
@@ -1431,7 +1429,6 @@
   my $l = st::api::lims->new(id_run => 24135, position => 1, tag_index => 2);
   my $analysis = $ms_gen->_analysis($l->reference_genome, '24135:1:2');
   ok ($analysis eq "bwa_mem2", 'run 24135 lane 1 tag 2 Analysis is BWA MEM 2');
->>>>>>> d1396001
 };
 
 1;