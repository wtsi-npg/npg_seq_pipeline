--- conflicted
+++ resolved
@@ -1,7 +1,6 @@
 use strict;
 use warnings;
 use Test::More tests => 64;
->>>>>>> b7748ff79d6f82bdcfc2352dfc46a6f8e6e19003
 use Test::Exception;
 use File::Slurp;
 use File::Temp qw(tempdir);
@@ -318,15 +317,9 @@
 
   is($tag_list, "$dir/lane_1.taglist", 'i5opposite dual index tag list file path');
   my $file_contents;
-<<<<<<< HEAD
-  lives_ok {$file_contents = read_file($tag_list);} 'hiseqx dual index reading tag list file';
-  my $expected = qq[barcode_sequence\tbarcode_name\tlibrary_name\tsample_name\tdescription\nATTACTCG-AGGCTATA\t1\t15144164\t3165STDY6250498\tHX Test Plan: Development of sequencing and library prep protocols using Human DNA \nACAACGCA-AGATCTCG\t888\t12172503\tphiX_for_spiked_buffers\tIllumina Controls: SPIKED_CONTROL];
-  is($file_contents, $expected, 'hiseqx dual index tag list file contents as expected');
-=======
   lives_ok {$file_contents = read_file($tag_list);} 'i5opposite dual index reading tag list file';
   my $expected = qq[barcode_sequence\tbarcode_name\tlibrary_name\tsample_name\tdescription\nATTACTCGAGGCTATA\t1\t15144164\t3165STDY6250498\tHX Test Plan: Development of sequencing and library prep protocols using Human DNA \nACAACGCAAGATCTCG\t888\t12172503\tphiX_for_spiked_buffers\tIllumina Controls: SPIKED_CONTROL];
   is($file_contents, $expected, 'i5opposite dual index tag list file contents as expected');
->>>>>>> 49aa4a43
 }
 
 {
