use strict;
use warnings;
use Test::More tests => 21;
use Test::Exception;
use Cwd qw/getcwd/;
use List::MoreUtils qw/ any none /;
use Log::Log4perl qw(:levels);

use npg_tracking::util::abs_path qw(abs_path);
use t::util;

local $ENV{http_proxy} = 'http://wibble';
local $ENV{no_proxy} = q[];

my $util = t::util->new();
my $cwd = getcwd();
my $tdir = $util->temp_directory();

Log::Log4perl->easy_init({layout => '%d %-5p %c - %m%n',
                          level  => $DEBUG,
                          file   => join(q[/], $tdir, 'logfile'),
                          utf8   => 1});

local $ENV{NPG_WEBSERVICE_CACHE_DIR} = q[t/data];
local $ENV{TEST_FS_RESOURCE} = q{nfs_12};

my $sp = join q[/], $tdir, 'spatial_filter';
my $java = join q[/], $tdir, 'java';
foreach my $tool (($sp, $java)) {
  `touch $tool`;
  `chmod +x $tool`;
}
local $ENV{PATH} = join q[:], $tdir, qq[$cwd/t/bin],  qq[$cwd/t/bin/software/solexa/bin], $ENV{PATH};

my $central = q{npg_pipeline::pluggable::harold::central};
use_ok($central);

my $runfolder_path = $util->analysis_runfolder_path();

{
  $util->set_staging_analysis_area();
  my $pipeline;
  lives_ok {
    $pipeline = $central->new(
      runfolder_path => $runfolder_path,
    );
  } q{no croak creating new object};
  isa_ok($pipeline, $central);

  my $expected_function_order = [ qw{
    lsf_start
    create_archive_directory
    create_empty_fastq
    create_summary_link_analysis
    run_analysis_in_progress
    lane_analysis_in_progress
    illumina_basecall_stats
    p4_stage1_analysis
    update_warehouse
    update_ml_warehouse
    run_secondary_analysis_in_progress
    bam2fastqcheck_and_cached_fastq
    qc_qX_yield
    qc_adapter
    qc_insert_size
    qc_sequence_error
    qc_gc_fraction
    qc_ref_match
    seq_alignment
    update_ml_warehouse
    bam_cluster_counter_check
    seqchksum_comparator
    qc_gc_bias
    qc_pulldown_metrics
    qc_genotype
    qc_verify_bam_id
    qc_upstream_tags
    qc_rna_seqc
    run_analysis_complete
    update_ml_warehouse
    archive_to_irods_samplesheet
    run_qc_review_pending
    lsf_end
  }];
  is_deeply( $pipeline->function_order() , $expected_function_order, q{Function order correct} );
}

{
  my $pb;
  lives_ok {
    $pb = $central->new(
      function_order => [qw(qc_qX_yield qc_insert_size)],
      runfolder_path => $runfolder_path,
    );
  } q{no croak on creation};
  $util->set_staging_analysis_area({with_latest_summary => 1});
  is(join(q[ ], @{$pb->function_order()}), 'lsf_start qc_qX_yield qc_insert_size lsf_end',
    'function_order set on creation');
}

{
  local $ENV{CLASSPATH} = undef;
  local $ENV{NPG_WEBSERVICE_CACHE_DIR} = q[t/data];

  my $pb;
  $util->set_staging_analysis_area();
  my $init = {
<<<<<<< HEAD
      function_order => [qw{illumina2bam qc_qX_yield qc_adapter update_warehouse qc_insert_size}],
=======
      function_order => [qw{qc_qX_yield qc_adapter update_warehouse qc_insert_size archive_to_irods}],
>>>>>>> a4d35067
      lanes => [4],
      runfolder_path => $runfolder_path,
      no_bsub => 1,
      repository => 't/data/sequence',
      spider  => 0,
  };
 
  lives_ok { $pb = $central->new($init); } q{no croak on new creation};
  mkdir $pb->archive_path;
  mkdir $pb->qc_path;
  local $ENV{NPG_WEBSERVICE_CACHE_DIR} = q[t/data];
  lives_ok { $pb->main() } q{no croak running qc->main()};
  my $timestamp = $pb->timestamp;
  my $recalibrated_path = $pb->recalibrated_path();
  my $log_dir = $pb->make_log_dir( $recalibrated_path );
  my $expected_command = q[bsub -q lowload 50 -J warehouse_loader_1234_central ] .
    qq[-o $log_dir/warehouse_loader_1234_central_] . $timestamp . q[.out  ] .
    qq['warehouse_loader --verbose --id_run 1234 --lims_driver_type samplesheet'];
  is($pb->_update_warehouse_command('warehouse_loader', (50)),
    $expected_command, 'update warehouse command');
}

my $rf = join q[/], $tdir, 'myfolder';
mkdir $rf;
{
  my $init = {
      id_run => 1234,
      run_folder => 'myfolder',
      runfolder_path => $rf,
      no_bsub => 1,
      timestamp => '22-May',
  };
  my $pb;
  lives_ok { $pb = $central->new($init); $pb->_set_paths() }
    q{no error on object creation and analysis paths set for a flattened runfolder};
  is ($pb->intensity_path, $rf, 'intensities path is set to runfolder');
  is ($pb->basecall_path, $rf, 'basecall path is set to runfolder');
  is ($pb->bam_basecall_path, join(q[/],$rf,q{BAM_basecalls_22-May}), 'bam basecall path is created');
  is ($pb->recalibrated_path, join(q[/],$pb->bam_basecall_path, 'no_cal'), 'recalibrated path set');
  my $status_path = $pb->status_files_path();
  is ($status_path, join(q[/],$rf,q{BAM_basecalls_22-May}, q{status}), 'status directory path');
  ok(-d $status_path, 'status directory created');
  ok(-d "$status_path/log", 'log directory for status jobs created');

  my $expected = qq[bsub -q srpipeline -R 'rusage[nfs_12=1]' -w'done(462362)' -J 'bam2fastqcheck_and_cached_fastq_1234_22-May[1-8]' -o $rf/BAM_basecalls_22-May/no_cal/log/bam2fastqcheck_and_cached_fastq_1234_22-May.%I.%J.out 'generate_cached_fastq --path $rf/BAM_basecalls_22-May/no_cal/archive --file $rf/BAM_basecalls_22-May/no_cal/1234_`echo ] . q[$LSB_JOBINDEX`.bam'];
  is ($pb->_bam2fastqcheck_and_cached_fastq_command(q[-w'done(462362)']),
    $expected, 'command for bam2fastqcheck_and_cached_fastq');
  my @ids = $pb->bam2fastqcheck_and_cached_fastq();
  is (scalar @ids, 1, 'one bam2fastqcheck_and_cached_fastq job submitted');
}

{
  local $ENV{NPG_WEBSERVICE_CACHE_DIR} = q[t/data/hiseqx];
  my $pb;
  lives_ok { $pb = $central->new(
                     id_run => 13219,
                     no_bsub => 1,
                     run_folder => 'myfolder',
                     runfolder_path => $rf,
                   );
             $pb->_set_paths();
           } q{no error on object creation and analysis paths set};
  ok (!$pb->illumina_basecall_stats, 'illumina_basecall_stats step is skipped for HiSeqX run');
}

1;<|MERGE_RESOLUTION|>--- conflicted
+++ resolved
@@ -105,11 +105,7 @@
   my $pb;
   $util->set_staging_analysis_area();
   my $init = {
-<<<<<<< HEAD
-      function_order => [qw{illumina2bam qc_qX_yield qc_adapter update_warehouse qc_insert_size}],
-=======
-      function_order => [qw{qc_qX_yield qc_adapter update_warehouse qc_insert_size archive_to_irods}],
->>>>>>> a4d35067
+      function_order => [qw{qc_qX_yield qc_adapter update_warehouse qc_insert_size}],
       lanes => [4],
       runfolder_path => $runfolder_path,
       no_bsub => 1,
