LIST OF CHANGES
---------------

<<<<<<< HEAD
 - Support no_auto, no_auto_archive and no_auto_analysis tags for daemons
 - GBS - block tag 0 from GBS pipeline and extra tests.
=======
 - npg_run_is_deletable - delete runs with status 'run cancelled' and
   'data discarded' after 14 days of the status date irrespectively of
   what study the samples belong to. The samplesheet is not available for
   these runs. Prior to this change the code was accessing an external
   source of LIMS data (XML LIMS API) to get information about the study.
   This change also helps to go around very long deletion times which
   are set for some studies. 

release 60.1.0
  - GBS - block tag 0 from GBS pipeline and extra tests.
  - Update docs for samplesheet generation
  - Function graph for a reduced Heron pipeline
>>>>>>> cf0e32c2

release 60.0.0

 - When HiC library type detected in seq_alignment, set appropriate flag values
   for bwa mem alignment.

 - Change seq_alignment to observe gbs pipeline allowed or not in product 
   release study config.

 - Configure status change jobs to optionally save statuses to a database.
   Use an updated script name in the job - npg_status_save.
   Saving to the database is disabled when either the 'local' or
   'no_db_status_update' attributes are set to true. The description of the new
   option appears in help. Using --local option is recommended in SOP when
   testing the pipeline, which will automatically prevent the new version of
   the job from saving statuses to the database. --local flag ensures that the
   directory with the new analysis is not visible to the production daemons,
   including the status daemon. Thus, before this change one of the
   consequences of using the --local flag was the new statuses not appearing
   in the database; this will continue to be the case.

 - Pass the portable pipeline repository URL to the autoqc generic job.
   pp_repo_url parameter is read from the study configuration for a
   portable pipeline and, if defined, is passed to the autoqc generic job
   so that the URL can be captured in the information about the autoqc
   generic check, which is saved by the generic result object.

 - Reimplement management of resources in the pipeline.
   -- Declaration of resources is moved to the input JSON function graphs, see
      https://github.com/wtsi-npg/npg_seq_pipeline/blob/devel/data/config_files/README.md
      for details.
   -- All pre-existing definition of resources (number of CPUs, memory, etc),
      either in other configuration files or hardcoded in the code, are removed.
   -- A new parent class npg_pipeline::base_resource for classes in the
      npg_pipeline::finction namespace, which are responsible for job
      definition generation. The new class has a factory function
      create_definition() for generating npg_pipeline::function::definition
      type objects. This class is also responsible for correct interpretation
      of resources specified in the input JSON function graph.
   -- Extension of the npg_pipeline::pluggable class to parse resource
      definitions from the JSON input graph and to pass this to the function
      implementor.
   -- Functions, which can be executed by using the --function_order pipeline
      argument, are restricted to the ones that are defined in the JSON
      function graph, which is used by the pipeline.

 - Remove provisions for generate_compositions function as it is no longer
   used.

 - Remove provisions for the upstream_tags autoqc check as it is no longer run
   in production as part of the analysis pipeline.

release 59.2.0
 - iRODS connections to be opened on-demand for validation
 - Added an option of having a new boolean flag 'accept_undef_qc_outcome'
   in the study configuration for a product for a particular archiver.
   If this flag is set to a true value, the return value of the
   has_qc_for_release method might return true in cases where previously
   it would have returned false. This is done in order to allow for
   archival of products which either passes QC or have never been through
   manual or robo QC. The data retention policy implementation is changed
   to take into account the new flag.
 - npg_majora_for_mlwh - dry_run option goes further in the processes,
   but avoids writes/updates
 - Use GitHub actions for CI in place of Travsi-CI
 - Unused JSON files for function graphs are removed.
 - Per-study product configuration file product_release.yml, which is used
   when creating jobs, is copied to the analysis directory to preserve
   run conditions
 - CI: replace Travsi-CI with GitHub Actions

release 59.1.0
 - More options for defining wr limit groups: allow an exact match
   to the last component of pipeline function class name.
 - An additional wr limit group - s3 - is configured.
 - The wait4path pipeline job does not have a log. To enable wr to
   recognise that these jobs are unique, echoing a random string
   is added to the shell command.
 - Remove the limit on the number of NovaSeq runs being archived at
   the same time. Introduce a limit on the number of runs,
   irrespectively of the instrument type, which are moved to archival
   within the last hour.
 - Include pipeline version and name when sending sequencing run metadata
   to the majora service.


release 59.0.0
 - Following a decision to send data to CLIMB regardless of artic
   QC status, the file glob of the data to upload is changed to
   locations where both passed and failed data are available.
 - Code for the archival and analysis daemons refactored:
     1. Removed provisions for the access to configuration files
        which have never been used.
     2. The analysis daemon is no longer responsible for marking
        runs as QC runs.
     3. Removed access to ml warehouse for retrieval of LIMs data
        since this information is no longer required.
 - The qc_run pipeline option is removed, it was supporting a way
   of setting up LIMs data for MiSeq runs which is no longer used.
 - The lims_driver_type pipeline option is removed, it has never
   been used, the pipeline will use the ml_warehouse driver by default
   when creating a samplesheet. Internally this option is available
   in some classes of the pipeline code base to indicate what driver
   should be used by the jobs, this functionality remains intact.
 - A simpler implementation of wr's limit groups to allow for setting
   a persistent limit globally and for using limit groups that map
   directly to accessors of the function definition object.
 - Code in npg_pipeline::product::heron::majora is reimplemented as
   a Moose class, most of the code of the npg_majora_for_mlwh script
   is moved to this class, a logger is introduced. Improved a way
   of matching a library type to majora metadata.

release 58.3.0
 - bugfix in the code for interaction with the Majora/COG-UK API:
   cope with no iseq_flowcell entry for resultset
 - function graph for the analysis pipeline - add early archival of
   the artic pp output to iRODS

release 58.2.0
 - enhancement of code for interaction with the Majora/COG-UK API
 - added analysis for Duplex-Seq libraries

release 58.1.0
 - added npg_climb2mlwh to update warehouse from uploaded
   climb data
 - added ability to use custom locations and/or names for the
   main log of the pipeline script
 - the main log of the pipeline script is copied to the analysis directory
 - add script for updating MLWH with state of Majora/COG-UK metadata

release 58.0.0
 - a class for generating job definitions for autoqc generic
   checks
 - implementation of job generation for autoqc generic checks
   for artic and ampliconstats
 - generation of the autoqc generic result for artic and the
   review result is removed from the stage2pp job for artic
 - generation of the autoqc generic result for ampliconstats is
   removed from the stage2App job for ampliconstats

release 57.17.0
 - a generic way to specify constructor options in the function
   listing in a registry and its implementation to iRODS archival
   jobs and a stage2pp job
 - implementation for the ampliconstats portable pipeline
 - new pipeline function - stage2App - and its mapping to the
   npg_pipeline::function::stage2pp class
 - a new portable pipeline to produce ampliconstats data and its
   mapping to the stage2App pipeline function

release 57.16.0
 - a new function for archival of pp data to iRODS
 - stage2pp function implementation is refactored to create common functions
   and attributes, which in future could be used by additional portable
   pipelines

release 57.15.0
 - append autoqc generic result generation at the end of ncov2019_artic_nf
   portable pipeline
 - tests update following a change in the default behaviour of the
   add_object method in WTSI::NPG::iRODS

release 57.14.0
 - switch to sample control flag when determining eligibility for
   pp data archival

release 57.13.1
 - made run deletion policy consistent with a change to eligibility
   for iRODS archival (see commit 457da605c9f7fe97f82954ffe7155ca96e034753),
   which makes non-products (tag zero and spiked PhiX tag) not being
   archived to iRODS if none of the lane products are archived to iRODS

release 57.13.0
 - a new script - npg_upload2climb - to perform the upload, which is
   specified in the definition generated by the pp_archiver function
 - extended the spiked phix i5 tag (SPIKED_PHIX_TAG2) to 10-bases
 - required arguments are passed to the npg_upload2climb script when
   the pp_archiver function job description is generated
 - the pp_archiver function is added to the archival pipeline graph
 - archival to CLIMB is skipped for samples with withdrawn consent
 - library type and primer panel are added to the CLIMB archival
   manifest
 - simplification of dependencies representation for LSF jobs in private
   functions of the LSF executor class, which fixes the little-understood
   problem of disappering dependencies for seq_alignment jobs when they
   are split between multiple LSF job arrays

release 57.12.0
 - a new function definition class npg_pipeline::function::pp_archiver,
   implementing two new pipeline functions - 'pp_archiver' and
   'pp_archiver_manifest'

release 57.11.0
 - a generic API for sequencing data metadata upload to a third party
   and a script for uploading metadata for Illumina
   sequencing platform
 - product-specific primer panel bed file in seq_alignment
 - simple robo QC step added straight after running the ncov2019-artic-nf
   portable pipeline; the step creates a utility (user) QC outcome

release 57.10.0
 - new function, stage2pp, for running portable pipelines straight
   after stage1 in parallel to seq_alignment

release 57.9.0
 - small change to seq_alignment.pm so it does not error if
   gbs_plex_name (primer_panel) is set but lib type incompatible
   with gbs analysis
 - when markdup_method is "none", add skip_markdup_metrics flag
   to bam_flagstats qc command

release 57.8.0
 - ability to apply limits to wr groups of jobs and a limit for
   all iRODS jobs
 - function creating definitions for autoqc jobs - when evaluating
   whether the autoqc check should be run:
     reduce run time by passing to the autoqc class instance,
     where appropriate, a lims object and fastq reference path;
     explicitly pass product_conf_file_path to this instance
 - iRODS archival of non-products is driven by settings of products,
   i.e if all products in the lane should not be archived to iRODS,
   non-products (tag zero and spiked PhiX tag) will not be archived
   either
 - remove the old warehouse loader from the analysis function graph
 - remove function for illumina qc analysis archival (old way of
   saving InterOp data to QC database)

release 57.7.0
 - cluster count check and p4stage1 functions use new class
   (npg_qc::illumina::interop::parser) to parse Illumina InterOp files
 - change npg_pipeline::product::release to use tertiary config
 - new qc_interop function to run interop autoqc check
 - simplification of the analysis function graph: number of mlwh
   updates is reduced to two, one after stage 1 and interop autoqc
   check and another towards the end of the flow

release 57.6.0
 - only set p4 parameter values for markdup_method and
   markdup_optical_distance_value when do_target_alignment is true;
   this also stops an error being thrown if the entity (for example,
   tag zero product) has multiple studies and references
 - fix haplotype caller check for a PCR free library type to be case
   insensitive
 - increase memory for bqsr and haplotype caller jobs
 - make test CRAM files compliant with samtools v.1.10.0,
   which gives an error if no header is present in a file

release 57.5.1
 - bug fix - correct node id in splice (for GbS)

release 57.5.0
 - add BWA MEM2 support to seq_alignment function
 - bug fix: add -f to rm command removing intermediate files (to
     avoid error when no intermediate files are present)
 - allow selection of duplicate marking method (biobambam,samtools
     or picard) in seq_alignment via product_release.yml
 - detect flowcell type and set uses_patterned_flowcell attribute
     to allow setting of optical duplicate region size
 - add ability to select bwakit postalt processing (if reference has
     alternate haplotypes) in seq_alignment via product_release.yml

release 57.4.0
 - change genotype qc check to cram input
 - LSF array indexes fix for jobs dealign with chunked data
   (multiple jobs per product)
 - esignate no_archive directory for files for chunked entities,
   which are not end products
 - haplotype caller function: early detection of prducts that are
   not for release (tag zero and control)

release 57.3.0
 - add chromium libs (forced no target alignment) to bam prune skip
   list in seq_alignment
 - archival pipeline function for deletion of intermediate files
 - script to generate receipts files to be used by npg_run_is_deletable
   scrit for one of teh studies

release 57.2.0
 - prune bam generation for most products with no alignment and
   change bam_flagstats command in seq_alignment to crams
 - skip markdup step in seq_alignment for spike tag
 - add haplotypecaller to function list
 - use only public run folder methods
 - path logic improvements

release 57.1.1
 - all components of npg_run_is_deletable script to use samplesheet
   as a source of LIMS data

release 57.1.0
 - configurable study-level qc criteria for archival and for minimum
   delay for run folder deletion

release 57.0.3
 - add missing indexing step to merge_recompress

release 57.0.2
 - fix logic in WR dependancies where pipeline converges

release 57.0.1
 - fix where new code was not taking NPG_REPOSITORY_ROOT and add
   duplicated code to ref cache.

release 57.0.0
 - supply MD5 in bucket file upload if available in sibling md5 file
 - add function to support GATK HaplotypeCaller and apply BQSR
 - add function to concat and recompress gVCFs
 - add function to calculate BQSR table
 - cram files as input to the adapter autoqc check
 - make list of files due to be archived dependent on alignment
    confuguration of the study
 - run folders for test data restructured to reflect new-style
    product hierarchy and not to use outdated path component
    names (bustard, etc)

release 56.1.0
 - move reference cache from seq_alignment to own singleton class
 - remove provisions for old-style run folders
 - qc_review function added
 - provisions for splitting a product into chunks
 - to be forward compatible with changes in tracking, remove direct
   dependency of the pipeline daemon on the short_info and location
   tracking roles
 - ability to run the pipeline for individual products; some archival
   pipeline functions updated to enbable this ability on their level
 - autoqc adapter check - give cram files as input

release 56.0.1
 - ensure that the paths serived from the archive directory in
   different parts run_is_deletable utility are consistent.
 - add autosome stats file to product release
 - add missing bait prune to seq_alignment

release 56.0.0
 - add autosome target to seq_alignment
 - pipeline configuration module and product release configuration
   accessors are moved to npg_tracking package in order for the product
   configuration be accessible from other packages, code in this
   package refactored to accommodate the change
 - conform to bambi's v 0.12.0 file and directory naming schema for
   tileviz data
 - add facility to do LSF 1:1 job index dependencies on array jobs
 - when validating run folder for deletion, ensure linked directories
   and files are recognised

release 55.2
 - switched from S3 to Google Compute Storage
 - change bcfstats qc job to use CRAM instead of BAM file as input

release 55.1
 - added configuration option to change the S3 endpoint URL

release 55.0.1
 - bug fix for invocation of the generate() function in the
   seq_alignment function module following an addition of the
   generate_composition function

release 55.0
 - additional 'GnT MDA' library type added to allowed types for gbs analysis
 - a new archival pipeline function, cache_merge_component, for caching merge
   candidates as a part of the archival pipeline
 - no overwriting existing tileviz files when scaffolding teh runfolder
 - a new function, generate_compositions, for generating composition JSON files
 - npg_run_is_deletable:
    cross-checks for all file archival destinations to ensure that each
      product is archived in at least one destination;
    full logic for validating correctness of s3 archival

release 54.1.2
 - set explicit umask for wr jobs to guarantee that output is group-writable

release 54.1.1
 - bug fix in command generation for iRODS data archival from old-style
   run folders

release 54.1
 - minor speed-up in seq_alignment function due to caching of
   unseccessfully retrieved references
 - npg_run_is_deletable understands per-product iRODS collections and
   make runs that have products archivable to s3 not deletable
 - function for saving fastqcheck files is removed from the archival
   pipeline function graph, implementation of this function is deleted
 - changes of p4_stage1 and seq_alignment functions to accommodate
   removal of fastqcheck files generation in respective p4 templates

release 54.0
 - archival function graph includes publishing both to s3 and iRODS
 - a function graph for post 'run archived' small pipeline
 - no_s3_archival flag to switch off archival to s3 and notification by
   a message, false by default, is automatically sey to true if the
   local flag is set to true
 - per-product restart file for iRODS publisher
 - function definition for a job to wait to move from the analysis
   to the outgoing directory
 - wr job log file to be appended to if the job is retried
 - propagation of the iRODS settings to wr jobs
 - persistent mode for RabbitMQ message delivery

release 53.1
 - publishing of seq data to iRODS:
     make product destination aware;
     iRODS directories hierarchy for NovaSeq runs to mirror product
     archive directories hierarchy
 - run data validation (npg_run_id_deletable acript) reimplemented to provide
   support for new style of run dolder and merged entities.

release 53.0
 - a wrapper object npg_pipeline::product to represent a product
 - use products attribute to drive p4_stage1, seq_alignment and autoqc
 - create composition.json files to guide archiving
 - p4 params files for seq_alignment moved from no_cal/laneN to no_cal
     (changes run folder structure when merging lanes)
 - cluster_count and seqchksum_comparator checks now done at run level instead
     of lane level
 - upfront definition of all products
 - generic runfolder scaffolding for any products
 - since the top-level qc directory is no longer required, the tileviz
   directory is moved to the analysis directory
 - reshuffle of roles in npg_pipeline::roles:
     npg_pipeline::roles::business::base merged into npg_pipeline::base;
     npg_pipeline::roles::business::flag_options moved to
     npg_pipeline::base::options, a number of pipeline options from other
     modules moved to this role;
     npg_pipeline::roles::accessors moved to npg_pipeline::base::config;
     helper functions moved to a new role - npg_pipeline::function::util
 - ref_adapter_pre_exec_string method renamed to repos_pre_exec_string
 - metadata_cache_dir method, formerly in npg_pipeline::roles::business::base,
   removed; npg_pipeline::function::p4_stage1_analysis module, the only user
   of this function, switched to use the relevant accessor from the
   npg_pipeline::runfolder_scaffold role
 - minor changes for bcfstats qc check
 - executor type (lsf or wr) can be specified in the configuration file
 - wr executor:
     set per-job priority;
     increase priority for p4 stage 1 job and its predecessors;
     set priority of status and start-stop jobs to zero so that
     they are executed immediately, but still within dependencies
     and memory constraints;
     map queues to arbitrary wr options, in particular, a special queue
     for p4_stage1 maps to a specific cloud host flavour
 - correction of build method for rpt_list attribute in product
 - make bam_cluster_count_check pipeline job dependent on
     qc_spatial_filter (in function_list_central.json)
 - archival daemon - limit number of simultaneously archived NovaSeq runs
 - wr executor - explicitly propagate pipeline's environment to jobs
 - illumina archiver job:
     exclude discontinued verbose attribute and paths that are not needed
     for the minimal work this loader is doing now;
     remove LSF preexec requesting that the job is a unique runner since
     db queries are much simpler now
 - change signature of the autoqc archival job in line with extended
   functionality of the autoqc db loader (ability to find JSON files
   in the run folder)
 - change components_as_products method of npg_pipeline::product to
   return a list with one item when there is only one component in
   the composition (instead of an empty list)
 - tileviz index file with links to lane-level tileviz reports is created
 - seq_alignment supports HISAT2 aligner for RNA libraries
 - explicit iRODS destination collection is set for iRODS loaders,
   /seq/illumina/runs/RUN_ID for NovaSeq runs and /seq/RUN_ID
   for the rest
 - explicitly use iRODS loader from an 'old' dated directory for
   old style runfolders
 - a new function, archive_run_data_to_irods, to publish run-level non-product data to iRODS
 - modify run_data_to_irods_archiver module to ensure the interop files go to a dedicated directory
 - additional tags for NovaSeq in dbic_fixtures

release 52.1
 - bug fix in jobs names where jobs name should include the pipeline
   name: pipeline name is now propagated from the pluggable module
   to the function module; bug manifestation - job names contained
   function module name instead of the pipeline name, ie, for
   example prod_pipeline_end_26263_start_stop instead of
   prod_lsf_start_26263_central
 - pipeline name attribute is derived from the script name that
   invoked the pipeline, making it unnecessary to explicitly pass
   the function list name in the archival pipeline script
 - fix for seq_alignment so specified rna aligners do rna analysis
 - added (samtools) target stats to stage2 analysis
 - correct p4 prunes for samtools stats (target/baits)

release 52.0.5
 - bug fix in npg_run_is_deletable: stop using unsupported options
   for npg_pipeline::cache
 - npg_run_is_deletable should not expect adapter qc results for a
   pool, the source files do not exist since release 52.0
 - add log archiver to the end of the archival pipeline
 - use outgoing paths for jobs which are run after the run_qc_complete
   function; this patch also fixes the log file path for lsf_end job of
   the archival pipeline, which previously was always in outgoing

release 52.0.4
 - bug fix: change path for a file with LSF commands to a path in
   outgoing for jobs that run after the run was moved to the outgoing
   directory

release 52.0.3
 - bug fix: use analysis_path instaed of bam_basecall_path in a method
   that is used by both analysis and archival pipelines; the value of
   bam_basecall_path is available only when explicitly set, ie only
   in the analysis pipeline

release 52.0.2
 - allocate more memory to sequence_error and insert_size autoqc
   checks since they now use newer bwa, which creates twice larger
   reference index

release 52.0.1
 - alignment of tag#0 not done by default (align_tag0 flag added)

release 52.0
 - remove dependency of tests of LIMs XML, use samplesheet instead
 - remove dependency on tracking XML feeds
 - update p4 stage1 default values in general_values.ini
     restored p4_stage1_split_threads_count=4
 - removed illumina_basecall_stats function and associated code
 - remove generation of empty fastq and fastqcheck files
 - removed bam2fastqcheck_and_cached_fastq function
 - removed create_archive_directory function, scaffolding the runfolder
   is called in the beginning of the pipeline within the 'prepare'
   method of the analysis pipeline
 - increased number of threads for p4 stage1 (newer bambi version required)
 - added LSF-independent evaluation for number of threads
 - removed redundant dependency on illumina2bam jars
 - stopped forcing ownership and permissions when creating
   new directories
 - single log directory for all jobs with per-function subdirectories
 - added LSF-independent for number of threads
 - added wr executor
 - new modules to execute submission of definitions to LSF
 - captured dependencies between pipeline steps in a directed acyclic graph
 - moved flags, attributes and method related to the overall
   pipeline logic to npg_pipeline::pluggable
 - flattened directory structure for modules implementing functions,
   they all now belong to npg_pipeline::function namespace
 - removed methods representing functions, created mapping of
   functions to modules, methods and options in
   npg_pipeline::pluggable::registry
 - removed ::harold:: component from pipelines'namespace
 - removed post_qc_review pipeline module
 - added npg_pipeline_ prefix to this package's script names if
   was not part of their name
 - removed unused module for fixing Illumina config files
 - removed unused module for LSF job creation for tag deplexing -
   this is now done within p4 stage 1
 - removed unused implementation for function copy_interop_files_to_irods
 - removed unused spatial_filter, fix_broken_files and force_phix_split flags
 - removed a number of unused methods in npg_pipeline::base
 - no lane-lavel bam files are produced by p4 stage1 for pools - do not run
   the adapter check in these cases
 - adapterfind flag added to switch adapterfind on/off (default: on)
 - scaffolding of runfolder includes .npg_cache_10000 directory creation (lane and plex)
 - stage1 analysis: parse interop data for cluster count calculation (used for 10K subsampling)
 - seq_alignment reads tag_metrics files to calculate fraction for 10K subsampling
 - seqchksum_comparator function now uses seqchksum files from analyses (no regeneration)
 - QC spatial_filter now run as standard QC check
 - add p4s2_aligner_intfile flag to force temporary file production in stage2 alignment
 - p4 stage1 splice/prune directives moved from vtfp command line to params file

release 51.12.2
 - fixed lane taglist files for TraDIS libraries
     no longer pad spiked phix tag simply add missing i5 tag for dual index runs
 - update p4 stage defaul values in general_values.ini
     p4_stage1_memory=20000, +p4_stage1_slots=8, +p4_stage1_i2b_thread_count=8

release 51.12.1
 - tweak to GbS library type check in seq_alignment.pm as arrived as GBS (now case-insensitive).

release 51.12.0
 - Travis CI build - add iRODS test server
 - run_is_deletable script moved to this package from data_handling,
     custom conversion between run id and run folder path refactored to use
     npg_tracking::illumina::runfolder,
     lims-driver-type argument is added to reset the default samplesheet driver type,
     iRODS build is added to Travis CI configuration to enable all new tests to run,
     Log::Log4perl is used for logging
 - added support for GbS processing
 - travis build tweak for npg_qc

release 51.11.3
 - seq_alignment: fixes for no target alignment and no target alignment+non-consented human split

release 51.11.2
 - use align_intfile_opt=1 when aligning with star to produce intermediate bam file
 - by default, force bambi i2b to single-threading (general_values parameter available for override)

release 51.11.1
 - Handle dual indexes (create new format lane tag files)
 - remove remaining broken provisions for xml LIMs driver
 - use the new log publisher
 - now allows XA/Y-split with no target alignment

release 51.11.0
 - added support for RNA analysis/quantification using STAR and salmon
 - STAR alignment jobs get more memory using bmod after seq_alignment jobs have been submitted.
 - removed unneeded coordinate sort and duplicate marking when there is no alignment to a target reference

release 51.10.3
 - no alignments for chromium libraries
 - seq_alignment to do_rna analysis regardless of the organism specified (other conditions stay in place)

release 51.10.2
 - use bwa aln for human split with tophat target alignment

release 51.10.1
 - Modified qc run function list, removed copy_interop and switched archive_to_irods to samplesheet

release 51.10
 - Chained execution of RNA-SeQC to the vtfp/viv alignment cmd for RNA-Seq libraries only:
     entries for qc check rna_seqc removed from central function and parallelisation.
     code that created rna_seqc-specific directories has been removed as this is
     now handled by the check itself using qc_out arg.
 - remove GCLP-specific code and configuration files
 - remove unused force_p4 attribute
 - OLB analysis removed
 - recalibration removed
 - pb_cal_path and dif_files_path accessors disabled
 - allow p4 stage 1 to analyse runs with different length reads
 - illumina2bam function removed
 - update p4 stage 2 (seq_alignment) warn rather than croak if multiple references for tag 0
 - update p4 stage 2 (seq_alignment) to use bambi chrsplit instead of SplitBamByChromosomes.jar for Y-split runs
 - pipeline scripts - redirect stderr output to the log to capture output from all
   NPG and CPAN modules in one place

release 51.9
 - p4stage2 speed-up by caching references
 - p4stage2 errors in getting a reference made fatal
 - iRODS publish script new options: (1) --restart_file to pin the script's
     process file name to a particular LSF job, (2) --max_errors to force the script to
     fail after certain number of errors (10 specified in the configuration file)
 - seqchksum_comparator test fixed for gseq by generating a cram file with a header
   that lists a reference available on gseq and supressing an outside search by
   setting REF_PATH to an invalid value; the test will continue to work on hosts
   where REF_PATH i sset and available
 - consistent computation of absolute path, which takes account of substitution

release 51.8
 - when comparing checksums, generate seqchksums for each cram file and merge
   the results rather than merging the cram files and generating seqchksum

release 51.7
 - replaces the original log role with the one from DNAP utilities,
   which provides a Log4perl logger and some convenience methods.
 - new signature for the sequencescape warehouse loader so that it uses
   samplsheet LIMs driver at the analysis stage and ml_warehouse_fc_cache
   LIMs driver at the archival stage

release 51.6
 - test and code fixes to ensure problem-free tests under Perl 5.22.2
 - tweak to qc_report_dir in bsub command for one library per lane case
 - fix convert-low-quality flag in bambi decode command; set bid_implementation always to bambi

release 51.5
 - update p4 stage 2 (seq_alignment) to handle all cases (e.g. no target alignment, spike tag)
 - support generation of targeted stats files in seq_alignment.pm with p4
 - qc jobs creation, can_run, check object instantiation:
     do not supply path/qc_in, which is now optional
     do not set attributes that the object does not have
 - allow specification of implementation (java or bambi) of illumina2bam and bamindexdecoder
    in p4 stage 1 via general_values.ini
 - add Broad Institute's RNA-SeQC to list of autoqc checks
 - run bam_flagstats autoqc check via the qc script
 - tweak for targeted stats files and also human split

release 51.2
 - patch to script_must_be_unique_runner - only ignore exact matches to the job id
 - change function order to run p4 stage 1 analysis by default

release 51.1.1
 - extended is_hiseqx_run to detect HiSeq 4000 runs
 - samtools1 cat .. doesn't work with different references, replaced by samtools1 merge ..

release 51.1
 - replaced bamcat .. by samtools1 cat .. in seqchksum comparision
   previous command line was too long for large pools
 - changes for pools with >999 samples, LSF job array index now 5 digits
   modified tests
 - added lims_driver_type cli option

release 51.0
 - use npg_irods npg_publish_illumina_run.pl in place of data_handling irods_bam_loader.pl
 - provide appropiately changed second index read tags for ordered flowcell
   instruments (typically rev. complement) e.g. HiSeqX
 - in both the analysis and archival function order have an extra
   ml warehouse loader job to set the stage for loading to iRODS
 - warehouse loaders that are run after setting qc complete date
   wait for the runfolder to be moved to outgoing, their log location
   is updated accordingly

release 50.3
 - use 'purpose' field to decide if qc_run
 - study-specific software stack for the analysis pipeline
 - added new module for p4 stage1 analysis

release 50.2
 - names of the pipeline daemon modules and scripts harmonised
 - the daemon module does not inherit from the pipeline base class thus
   reducing the number of command line script options
 - common code moved from the daemon scripts to the daemon module
 - a new role for common accessors

release 50.1
 - bug fix to allow archival daemon to work (restore availabilty of run folder
   finding method)

release 50.0
 - purge carriage returns (as well line feeds) from study descriptions for RG header
   records (xml lims driver has previously done this as part of XML parsing)
 - require minimum version 5.10 for perl
 - add study analysis configuration accessor
 - simpler name for the archival daemon module
 - parent class for pipeline daemons
 - dry_run option for daemons
 - consistent behaviour of the archival and analysis daemons
   when LIMs data are not available in the ml warehouse and
   the run is not a QC run, the run is skipped
 - the pipeline daemons define the type of the pipeline to run
   (default, gclp, qc) and set appropriate backward-compatible
   options for the pipeline script
 - Log::Log4perl logger is used in pipeline daemons
 - cached samplesheet generation - use ml warehouse for all
   runs except QC runs, for which the old warehouse is still used
 - add npg_pipeline_job_env_to_threads script (to avoid excessive repeated perl one-
   liners in command arguments).
 - archival of logs should run after an asynchronous move to outgoing (peformed by the
   staging daemon) - paths adjusted and job preexec checking for the existence of the
   runfolder in outgoing is added

release 49.8
 - seq-alignment now uses bwa_aln_se for single read runs
 - disable log archival pending enhancements

release 49.7
 - seq-alignment - P4 and new bwa for older chemistries & forcing mem for alt references
 - bug fix after passing RG paramater to illumina2bam: change SplitBamByReadGroup options:
     do not set OUTPUT_COMMON_RG_HEAD_TO_TRIM, strip last component (runid_lane) from
     OUTPUT_PREFIX
 - use threading for bam and cram creation in seq_alignment
   references and GCLP
 - add attribute "gclp" common to analysis and archival scripts
 - function list config files always contain pipeline module name e.g. central

release 49.6
 - pass RG paramater to illumina2bam
 - add archive::file::logs

release 49.5
 - correctly determine path to SplitBamByChromosomes.jar
 - drop redundant do_markduplicates and not_strip_bam_tag options from args list
   of the old-style bam alignment script
 - factor out generation of bam_flagstats metics into a method
 - call new bam_flagstats execute method instead of invoking individual parsers explicitly -
   forward compatibility
 - npg_pipeline::cache - reuse_cache_only option added RT#486264
 - check for an inline index when calculating index_length

release 49.4
 - LSF job creation for autoqc checks - use qc check objects directly when
   testing whether to create a job

release 49.3
 - error if padding for spiked Phix index sequence is not long enough
 - kill unwanted jobs efficiently (one command for all ids and -b option)
 - call warehouse loaders with verbose option
 - call ml warehouse loader at the end of the analysis pipeline so that the product
   table is loaded by the time the run goes into QC thus allowing to query this
   warehouse using run id
 - simplified name generation for fastq files
 - use 'subset' option of the bam_flagstast autoqc result instead
   of the 'human_split' option
 - allow p4 to be used where no alignment is specified for target but human
     split (contains_nonconsented_human) is
 - new tests for various p4 analysis options in seq_alignment
     (20-archive_file_generation-seq_alignment.t)

release 49.2.1
 - to avoid deprecation warnings in Config::Any,
   ensure XS extensions are available for YAML and JSON

release 49.2
 - test updates only

release 49.1
 - remove 'move_to_outgoing' step from function list for qc runs

release 49.0
 - run the archival pipeline entirely in the directory where it was started, ie
   do not move the runnfolder to outgoing; this will be done by the staging
   monitor

release 48.9
 - run illumina analysis loader in a lowload lsf queue

release 48.8
 - pipeline daemon - when calling the pipeline, do not use paths that are local to the host

release 48.7
 - generate  fastqcheck files for empty fastq files explicitly without
   running fastqcheck executable, which is not available on gseq cluster
 - daemon to process a run if machine location is unknown

release 48.6
 - force gclp analysis along the p4 route

release 48.5
 - archive to a "gclp" iRODS if function_list looks like gclp variant
 - use low_load queue for upstream_tags qc (accesses tracking and qc DBs)

release 48.4
 - Make group to change analysis directories to optional
 - use LSB_BIND_CPU_LIST over LSB_MCPU_HOSTS to determine number of threads to use
   within a job (cope with hyperthreading where LSF gives one slot to what is presented
   as two cpu - this will try to make use of apparent CPUs)
 - make number of slots used by seq_alignment configurable
 - allow running on file server by
   + use npg_tracking::util::abs_path to patch absolute paths
   + avoid perl chdir to give job working dir
 - drop not_strip_bam_tag option, explicitly disable bam tag stripping in seq_alignment
 - add daemon.ini and optionally add command_prefix to commands
 - use lowload lsf queue
 - seqchksum_comparator to cope with higher plexing (with a chdir)
 - force HiSeq rapid run V2 flowcells (BCXX suffix) to use p4
 - enable p4 single-end processing (bwa mem only, not RNA or non-consented human split)

release 48.3
 - get informatrion about a spike directly from lims
 - use old bam_alignment.pl, not P4, if omission of alignments requested
 - option (default on) to force analyses to assume phix spike
 - force P4 and so bwa mem for runs with reads > 100bp
 - enable human split for P4 in seq_alignment (using bwa aln, adapter trimming)
 - run old warehouse loader live in order to pick up pool-level information
     that is currently needed in SeqQC
 - gclp-specific function list for archival

release 48.2
 - added update_ml_warehouse
 - removed sf48 from list of staging areas in green room

release 48.1
 - pipeline-specific function lists
 - setting olb or qc_run flags to true results in olb or qc_run function lists used
 - qc_run flag on its own does not cause a change of lims driver
 - unused pipeline flags and options removed
 - for gclp runs, the analysis daemon to pass gclp function list to analysis pipeline

release 48.0
 - if LIMS cached data creation fails, pipeline script fails before submitting jobs:
     removed spider function from function order for both analysis and archival pipelines;
     introduced spider boolean flag that defaults to true;
     spider is run within prepare() method before the functions are executed
 - removed test and live section in configuration files
 - removed configuration for external script names
 - 'PB_cal_bam' analysis pipeline renamed to 'central'

release 47.9.1
 - Fixed split sanity checks

release 47.9
 - analysis daemon patch: ensure runfolder glob expressions are used when finding the runfolder path
 - use samtools1 (rather than samtools1_1) for samtools in archival and P4 pipelines

release 47.8.1
 - workaround bug: daemon missing new warehouse access

release 47.8
 - GCLP compliance-related daemon changes:
     runs will not be progressed to analysis/archival unless the
     flowcell barcode is set in the npg_tracking database;
     runs are not going to be progressed if it's impossible to fetch LIMs data for a flowcell;
     both analysis and archival daemon to pass runfolder path to the
     pipeline script;
     if batch_id is available, pass it to the analysis pipeline script
 - use appropriate driver for samplesheet generation (xml, warehouse, ml_warehouse)
 - GCLP compliance-related pipeline changes:
     get the flowcell barcode needed for
     accessing LIMs information from runfolder path/content;
     use batch id if provided by the caller;
     derive the run id from runfolder path/content
 - check for RTA run tag is dropped in the analysis daemon - all current runs are RTA
 - use alt_process flag when archiving qc runs

release 47.7
 - switch seqchksum_comparator to cram, add new test data and updated tests
   convert all cram files to bam as current version of bamcat will not read cram
   dropped one test as converting an empty bam file to cram produces a valid cram file
 - More sanity checks: use of y split and nonconsented X and autosome split only with Homo
   sapiens reference, use of nonconsented human split only with non Homo sapiens reference.
 - always apply sanity checks (even when not running P4 based pipelines).

release 47.6
 - reenable archival of index files for CRAM/BAM files to iRODS

release 47.5
 - turn off BAM archival to iRODS

release 47.4
 - multiple TraDIS library types now in use, all assumed to start with TraDIS

release 47.3
 - P4 can process nonconsented X and autosome human split, and separate Y chromosome data
 - tidy of conditions for selection of p4 processing, and new force_p4 flag to override them

release 47.2
 - don't process phix using the p4 pipeline

release 47.1
 - when using and copying an existing cache directory copy everything (instead of
   restricting to npg directory)
 - try to create samplesheet if it does not exist, even if copying cache

release 47.0
 - code moved to git repository

release 46.3
 - test fix

release 46.2
 - use samtools1.1 in seq_alignment P4 based analyses
 - externally specified webcache and samplesheet are copied to the default location
     inside the analysis folder
 - seqchksum primary data comparison between final product and post illumina2bam
 - run seqchksum and cluster count check at same time as post bam qc
 - tag list files creation:
     remove dedicated function
     call the code from illumina2bam function
     refactor into a stand-alone per-lane module
     create these files in the metadata cache directory
 - allow ref_match qc jobs to run 8 at a time (patched Bowtie ameliorates Lustre problem)
 - use subtemplate/library base templates rather than monolith ones for seq_alignment P4
 - do not run lane level pulldown_metrics job for a pool
 - extra seq_alignment check that run is compatible with available P4 pipelines
 - limit bam split by tag to lanes requested (fix)

release 46.1
 - for V4 HiSeq runs without a reference use bam_alignment.pl

release 46.0
 - remove redundant npg_pipeline::archive and npg_pipeline::roles::business::file_constructs modules
 - remove dependency on tag files npg_common::roles::run::lane::tag_info role
 - remove a callback for a phix flavour of the sequence error check (function is not in use)
 - move options for the adapter detection job to where the job is generated
 - error is thrown for non-existing qc check
 - remove generation of tag files (tag list files remain)
 - always create new tag list files
 - remove unused configuration options
 - remove --lane pipeline option (was used only in tests)
 - move generation of the bam2fastqcheck_and_cached_fastq job out of a module for
     job generation for autoqc functions
 - remove unused scripts

release 45.6
 - remove mostly redundant npg_pipeline::roles::business::internal_info, move
     tradis flag to the module creating illumina2bam job
 - remove redundant npg_pipeline::roles::business::bustard_lsf_reqs

release 45.5
 - remove unused callbacks for old-style run and lane status updates
 - remove a callback for lane completion files
 - remove --no_status_updates pipeline option
 - remove a prereq. script for checking for existence of files

release 45.4
 - omit PhiX sample name and study from strings generated for illumina2bam
   BAM RG record generation (lane/pool level)
 - ensure ref_match qc jobs run serially (to try to alleviate Lustre slow io
   on simultaneous file read bug)

release 45.3
 - write log files for status change to qc complete to outgoing

release 45.2
 - remove the following functions from function order:
     status updates that do not create status files
     redundant touch_completed_lane

release 45.1
 - bug fixes and code improvements in a callback for file-based statuses
 - file-base status updates added to function order
 - ensure P4 pipelines in seq_alignment are aborted if required analysis is
   not yet supported
 - remove bam_alignment and rna_seq_alignment steps (having been replaced
   by seq_alignment)
 - run bwa mem P4 alignment pipeline for V4 HiSeq runs as well as HiSeqX runs

release 45.0
 - Use P4 based BWA Mem analysis in seq_alignment if HiSeqX run
 - Use variable number of CPU slots for seq_alignment jobs (12 to 16)

release 44.15
 - Use soft filtering instead of hard filtering for spatial_filter
 - generate bam_alignment autoqc json for RNAseq analyses
 - don't try per plex "seq_alignment" analysis  or upstream tag qc
   if no indexing read
 - callbacks for functions saving run and lane statuses to file

release 44.14
 - switched cluster count check to InterOp files
 - reinstated bam_cluster_counter_check for HiSeqX

release 44.13
 - seq_alignment refinements:
  + to RNAseq p4 script pass:
   - library_type, fr-unstranded or fr-firststrand if library is dUTP
   - AlignentFilter.jar location
   - real PhiX fasta location
  + add autoqc bam_flagstat json generation

release 44.12
 - increase nfs resources for seq_alignment to 4
 - drop localscratch requirement for seq_alignment
 - amended generation of rna_seq alignment commands to use new parameters, and amended corresponding tests

release 44.11
 - set PU option when calling Illumina2bam
 - HiSeqX run: skip bam_cluster_counter_check

release 44.10
 - update p4 vtfp template location in seq_alignment
 - do not run illumina_basecall_stats step for HiSeqX data

release 44.9
 - parallelise seq_alignment function

release 44.8
 - use seq_alignment module to replace bam_alignment to produce
   production output files and get rna analysis into production

release 44.7
 - use analysis_path as a location for the cached data directory
 - allow for flattened runfolder directory structure, ie do not
   insist on Illumina RTA directory structure

release 44.6
 - remove unused test data
 - use more up-to-date runfolder directory structure in tests
 - remove unused methods from test utility module
 - do not use analysis_path either in tests or in the code - this option is not
   being used
 - remove unused analysis_type option to the latest summary link creation job

release 44.5
 - Add qc_verify_bam_id to list of qc functions

release 44.4
 - pool-level asset ids are not loaded from a samplesheet, creating problems in SeqQC;
   warehouse loader not to take lims data from a cached samplesheet

release 44.3
 - pipeline's unused no_spider flag removed
 - 'spider' function re-implemented to create a cache suitable for
   samplesheet-based lims objects
 - cache directory moved down to the bam basecall directory
 - 'create_webcache_softlink' function removed since the location
   of the cache is now inambiguous
 - stand-alone module npg_pipeline::cache for generating a cache
 - unused functions for handling emails in tests removed
 - 'no_recalibration' flag replaced by 'recalibration' flag that
   defaults to false
 - analysis pipeline is started without explicitly using setting
   'recalibration' flag
 - use Biobambam based adapter detection instead of illumina2bam's

release 44.2
 - autoqc data retriever has changed, update the constructor's attributes

release 44.1
 - added Illumina2bam.jar options for runs with an inline index to put the
   tags on the read with the inline index and modified tests accordingly

release 44.0
 - location of the log for the archival warehouse loader job changed
   from the analysis directory to outgoing
 - reduce dependency on npg_common:
     parse configuration files directly;
     move functionality of the npg_common::roles::run::fs_resource
     role into the base class;
 - remove run_conf and add_to_run_conf attr/method from the base class

release 43.4
 - extended inline index to read 2
 - create tileviz directory when archive and qc directories are created

release 43.3
 - remove tileviz function from the pipeline
 - test update following changes to ping procedure for npg daemons

release 43.2
 - added --tileviz option to spatial filter parameters in pb_cal_align command
 - changed default region size to 200 and dropped region_min_count
 - added a check for pools with only one non-phix tag and extended tests

release 43.1
 - remove unused cram file generation function
 - remove provisions for running daemons on the old lenny farm
 - daemon to start analysis and archival for run folders that are co-located with
   daemon's host
 - update hosts in daemon utility that runs the pipeline daemons
 - upgrade bam alignment job memory requirement to 16GB
 - drop appending boost library path to LD_LIBRARY_PATH - not needed
   on Ubuntu precise
 - rely on path to find tophat2 executable

release 43.0
 - remove analysis and archival daemons dependency on npg::api, replace by
     direct calls to tracking database
 - remove analysis adaemon dependency on staging area globbing
 - increase job priority of HiSeq2500 runs
 - fix a bug in calculating jobs priority - priority should be set regardless
     of whether a priority value is set in teh tracking database
 - if the run does not have RTA tag, daemon will try again later
 - analysis daemon to call analysis on a whole run rather than listing
     lanes explicitly
 - remove analysis daemon dependency on LIMs data
 - remove definition of lsf_resource_select from the config file;
     both daemons to supply this option as "lenny" if running on the old farm

release 42.7
 - analysis daemon to submit runs form a subset of staging areas depending
     on the cluster name it is running on
 - redundant tests and test code removed

release 42.6
 - turn off default PhiX based Qval calibration
 - hard code the memory rather than look in config file
 - remove mocked objects for qc tests and add explicit test for qc_adapter
 - separate test executables for lsadmin

release 42.5
 - improvements to lsf_job module and its tests
 - to be able to submit tileviz job accross farms,
     drop request for particular nodes from the tileviz lsf job spec

release 42.4
 - new module lsf_job to generate LSF7/9 memory limit strings
 - remove /software/bin/perl in local LSF commands

release 42.1
 - add upstream_tags qc check

release 42.0
 - to ensure host-specific path to script is used, use bare script name in daemon definitions

release 41.10
 - job that updates run status to 'run archived' should write log to analysis not outgoing
 - production environment is now set in login shell - no need to set npg
   and npg cpan lib location through PERL5LIB;

release 41.9
 - patch for adaptor autoqc jobs memory requirements; mismatch in
   requested and allowed causes an error in job submission on farm2

release 41.8
 - patch to script_must_be_unique_runner - it's job id we need

release 41.7
 - patch to script_must_be_unique_runner - having a pipe expands the value
   of $LSB_JOB_INDEX prematurely

release 41.6
 - archival to irods jobs for the same run are prevented from running concurrently
 - qc_adapter uses explicit span hsots in bsub command

release 41.5
 - pg_pipeline/analysis::harold_calibration_bam, alignment_script invocation: removed
    deprecated --intensity_dir flag; added --bam_join_jar flag which uses CLASSPATH
    to locate its argument
 - use one nfs slot for rna alignment since all compute is done locally on a node
 - finding mountpoint for directories in /tmp does not go well under erl 5.16.3
   on farm-precise-dev64; explicitly set TEST_FS_RESOURCE in the tests for
   rna alignment farm job creation

release 41.4
 - OLB can use more CPUs - from 8 to 16 (changed from fixed 8)
 - --no_recalibration option no longer stops PhiX alignments
 - amended npg_pipeline/archive/folder/WebCache.pm and lib/npg_pipeline/pluggable/harold.pm
      to use script_name attribute instead of $PROGRAM_NAME

release 41.3
 - ensure irods archival does not block setting qc review pending status -
   bug fix in the parallelisation configuration

release 41.2
 - changes to tophat alignment script to cope with single reads
 - qc_adapter uses 2 cpu 1500M, illumina2bam uses 2 cpu 4000M
 - move to qc review pending state does not depend on the outcome
   of archival to irods to allow for manual qc to proceed reagrdless
   of the state of the IRODs repository; failed archival to
   irods jobs will still show in stuck jobs list
 - fixed a test that accessed xml feeds from live url

release 41.1
 - rna-seq alignment added

release 41.0
 - pipeline daemons settings to work under perl 5.14
   this set up requires that '/etc/bashrc' is sources in the user's
   .bashrc
 - perlcritic policy name printed when perlcritic errors are displayed

release 40.6
 - return archival of bam files to irods to the analysis pipeline

release 40.5
 - local analysis and archival deamons defenitions (moved from instrument handling)
 - take inline index end from st::api::lims module

release 40.4
 - exclude archival of bam files to irods from the analysis pipeline -
   temporary measure to tier over a whole day of irods maintenance

release 40.3
 - following controlcentre-less deployment of daemons, irods path is lost
   in deamons; replace sourcing lsf configuration with sourcing /etc/bashrc
   which sould take care of lsf configuration and add whatever is defined
   in .softwarerc (eg irods)

release 40.2
 - limit max threading for phiX bwa sampe (so we don't break memory limit)

release 40.1
 - bugfix - fixed cycle_start1 in pb_calibration jobs for '3 prime poly-A pulldown' lanes

release 40.0
 - dependency on /software removed, filesystem_locations.ini configuration file removed
 - production pipeline daemons to use standard error for logging, which will go to a file
   designated when setting the daemon
 - no fall back onto stored tag files, LIMS should provide information about tags
 - pb calibration tools are located dynamically
 - a full path to OLB in the configuration file
 - unused npg_pipeline_preexec_lsf_resource_max script removed
 - allow alignment jobs to use 6 to 12 processor slots
 - removed type==X86_64 lsf select option that was used for some autoqc lsf jobs
   since it does not combine well with select[lenny] or similar
 - added lsf_resource_select pipeline option that is set by default to lenny in the config file;
   if set, this option is added as -R select[xxx] to all lsf job submissions;
   if set for pipeline daemons, gets appended to pipeline script options
 - installing data/config_files added to the build's install target
 - lsf configuration file path is stored in the pipeline configuration files
 - threading in sam{se,pe} and bump bam_alignment memory up to 13200MB

release 39.7
 - removed hardcoding illumina2bam location from the pipeline
 - job creation fails if necessary jar files not found
 - outdated special test for bam alignment tradis removed
 - change pb calibration version to 10.6
 - removed hardcoding a full path to the bam alignment script

release 39.6
 - spatial filter - default to removing failed reads and use V10.5

release 39.5
 - bump BAM creation memory from 8G to 10G

release 39.4
 - fix running of pb_align for single read data
 - loosen REs looking for cycles to use fo rindex in 3' pulldown sample descriptions

release 39.3
 - fix misleading cluster counter check fail message
 - disable cram creation until tools supporting 1.1 are released

release 39.2
 - only apply spatial_filter if a spatial_filter filter file exists
 - use lower case for homebrew BAM tags used for random bases in 3' pulldown library illumina2bam usage
 - extend 3' pulldown "jecfoo" to cope with index starting at different cycles and different read lengths
 - use spatial filter numbers when checking cluster counts add up
 - remove unnecessary export of npg_comon modules
 - reflect the move of some npg_common modules to the npg_tracking namespace

release 39.1
 - bugfix - use bash for PB_score bsub command (as it uses a bash'ism)

release 39.0
 - hardcoded list of special-index library types should be compatible with tracking
 - modified illumina2bam to handle the "jecfoo" special read 1 index
 - reflect the fact the run, lane and tag roles moved from npg_common to npg_tracking namespace

release 38.3
 - avoid pointless compression in data pipe out of spatial_filter in PB score jobs

release 38.2
 - switched to v10.1 of pb_calibration

release 38.1
 - bugfix spatial filter takes raw intensity path, not dif file location
 - bump filesystem resources used at calibration table generation step

release 38.0
 - daemons updated, outdated code removed
 - spatial filter added
 - calibration code changed to V9 - one table calibration (incudes both reads)

release 37.2
 - analysis daemon patch to exlude deleted earlier option

release 37.1
 - redundant modules removed
 - default for the local flag reflects the value of no_bsub flag
 - spatial_filter flag added and propagated to illumina2bam job
 - bump OLB to 1.9.4
 - setting nonconsented human and spiked phix flags for a lane - dependency on npg tracking database removed

release 37.0
 - don't stop spiked phiX "harold" alignment if no_recalibration is set - we still need to filter any PhiX out.
 - Add adapter detection code after Ilumina2bam for paired read data (data in "a3" and "ah" tags)
 - TraDIS tags tr and tq no longer stripped by BamTagStripper wrapper so turn back on strip BAM tags by default for TraDIS

release 36.13
 - tileviz job creation improvements in order to address lsf job failures due to problems with the nfs file system:
     preexec to check for the existence of the qc directory,
     pipeline script to create the tileviz directory if it does not exist

release 36.12
 - bug fix; stopped using roles that were removed in the previous point release

release 36.11
 - change function_order for tileviz and log name
 - corrected syntax error in construction of job command in cram.pm
 - added tests for cram.pm

release 36.10
 - bug fix for tileviz and calibration_table jobs

release 36.9
 - npg_pipeline::analysis::harold_calibration module deprecated, its test removed
 - attributes/methods for retrieving control species reference simplified
 - removed npg_pipeline::pre_exec::references_adapters and refactored bin/npg_pipeline_preexec_references to use reference finder roles directly
 - removed npg_pipeline::roles::business::pre_exec_strings, its code integrated into npg_pipeline::roles::business::base
 - fixed files_present_pre_exec_string function; preexec script should ensure that all lanes (not only the ones currently processed) are ready for the state change
 - removed npg_pipeline::pre_exec::FilesPresent; replaced its code with simple code snippet in npg_pipeline_files_present
 - added tileviz function

release 36.8
 - amended cram.pm to supply archive_path to the cram_generation module to avoid lookup at cram creation time; reenabled cpu_limit addition to job name; removed unused code

release 36.7
 - added cram.pm module to create lsf submissions for bam to cram conversion; added cram_generation method to PB_cal_bam.pm

release 36.6
 - pass is_paired_read flag to bam_alignment scripts
 - bam pipeline diagram

release 36.5
 - convert illumina2bam path to absolute path and pass the result to bam_alignment script as well

release 36.4
 - add pulldown metrics autoqc check
 - change illumina2bam jar file name to Illumina2bam.jar

release 36.3
 - ensure crashing analysis launch for one run does not affect others launching

release 36.2
 - use index_length method inherited from long_info role in create_lane_tag_file to avoid to rebuild

release 36.1
 - remove archive lane directory and bustard directory for auto qc results loading

release 36.0
 - Added copy_interop_to_irods

release 35.3
 - npg tracking db fixtures fixed to reflect db schema changes in pending npg-tracking release 68.2

release 35.2
 - ensure use_bases is passed in bsub of old deplex jobs

release 35.1
 - touch complete lane job output name fixed; its command line generated listing only the necessary options

release 35.0
 - roll back NoGetopt metaclass in lsf queues attrs

release 34.3
 - bin/npg_pipeline_check_lsf_jobs now contains David's script copied from ~dj3/team117/npgsj
 - npg_pipeline::ConfigReader removed since this was just on object wrapper around a role
 - instrument_type and instrument_model pipelien options removed, not needed as options
 - old pipeline option to switch OLB preprocessing, defaults to false
 - npg_pipeline::analysis::bustard4pbcb - new module for preprocessing with OLB
 - npg_pipeline::pluggable::harold::PB_cal_bam_qc (with tests and a script) removed, its functionality moved to npg_pipeline::pluggable::harold::PB_cal_bam
 - execution of spidering moved to npg_pipeline::roles::business::base, special module for it removed
 - unused no_cached_webservice_data and webservice_cache_dir options removed
 - sourcing lsf and oracle conf files removed from the daemons, role and config file for this removed
 - archive_to_irods step called at the end of analysis, no_irods_archival option to toggle this
 - references config file removed
 - phix snip file location in config file changes from the master ref repository to lustre mirror
 - some unused attr of the base object and roles removed
 - some options and attributes marked as not available for setting from the command line
 - add a not_strip_bam_tag flag to pass to bam_alignment script to keep tags like OQ, ci etc. in final bam file
 - leave bam_alignment.pl script to figure out number of threads to use itself (from LSB_MCPU_HOSTS environment variable)
 - set bwa aln threads using LSB_MCPU_HOSTS environment variable in PB align commands
 - no_sf_resource flag added to allow for running on an LSF cluster where sf and irods resource is not defined
 - npg_pipeline::roles::business::databaseConnection role removed; the code switched to using npg_tracking schema attribute that is inherited from npg_common::...path modules
 - npg_pipeline::pre_exec::connectDBIxTracking module removed; bin/npg_pipeline_prexec_connect_dbix_tracking uses teh npg_tracking_schema attribute of npg_pipeline::base directly

release 34.2
 - unused npg_pipeline::reorder_fastq and npg_pipeline::Checker removed

release 34.0
 - spidering simplified and speeded up
 - tests that request NPG and Sequencescape XML feeds use webcache and nothing else
 - tests that post to NPG XML removed
 - tests that request connection to external live databases removed
 - propagation of the ref repository location to the can_run part of npg_pipeline::archive::file::qc
 - tests that access reference repository use test repository
 - unused test data (xml files) removed

release 33.7
 - Add option to BamIndexDecoder to convert low quality bases in barcode read to Ns and increase MAX_NO_CALLs from 4 to 6 for single plex lane

release 33.6
 - use lsf irods resource for bam loading job

release 33.5
 - a script to compute pipeline performance

release 33.4
 - bug fix: naming of empty placeholder fastq files for a single run RT#245665
 - unused scripts deleted from external_script_names.ini

release 33.3
 - set recalibrated path for create summary link lsf job

release 33.2
 - code from module npg_pipeline::pluggable::harold::qc moved to npg_pipeline::pluggable::harold
 - modules that inherited from npg_pipeline::pluggable::harold::qc noe inherit directly from npg_pipeline::pluggable::harold
 - module npg_pipeline::pluggable::harold::qc and its tests removed
 - script npg_pipeline_qc removed
 - a new update_warehouse function created
 - create_webcache_softlink function added to the pb_cal_bam_qc function order

release 33.1
 - module npg_pipeline::run removed, its children inherit directly from npg_pipeline::base
 - npg_pipeline::run::folder::move refactored to cope with moving folders whose names do not conform to standard RT#244644
 - npg_pipeline::run::folder::link refactored to pass options to a script explicitly
 - lsf job for creating the summary link moved to the small queue
 - nfs resourses string removed from creating the summary link and moving runfolder lsf jobs
 - removed unused test data directory t/fuse
 - all job scheduling code moved to npg_pipeline::pluggable
 - a list of submitted job ids returned unsorted to maintain the actual order the jobs were submitted in
 - for bsub command, npg_pipeline::base->submit_bsub_command returns job number as integer
 - standard bsub return value (job number as a phrase) for the test bsub script
 - function create_webcache_softlink moved up to npg_pipeline::pluggable::harold to make it available for the bam pipeline

release-33.0
 - either launch all jobs or none, ie if cannot launch all jobs, kill the once that has been launched; RT#243670
 - token lsf job at the end to make last job failure trackable RT#244290
 - methods and accessors moved between base, pluggable and harold to achieve a more logical split between these three mosules
 - functions and accessors for inferring function order simplified
 - use of 'NoGetopt' metaclass for attributes that do not have to be script options
 - Keep calibrated qualities score when merging with original phix alignment
 - No longer vary filesystem resources used for BAM and fastq split by tag depending on number of plex (Sanger ISG have upgraded NFS server kernel to avoid XFS/NFS fragmentation bug)

release-32.2
 - fix missing phasing numbers in BustardSummary.xml - illumina_basecall_stats

release-32.1
 - move forward qc_tag_metrics just after illumina2bam
 - parallelise illumina_basecall_stats with illumina2bam
 - croak when no expected tag sequence or index given in sequencescape and don't create one based on the stardard illumina or sanger tag list
 - make sure harold_recalibration job submitted to creat bam file soft link when no_recalibration flag given
 - explicit arguments are given to the illumina analysis archival scripts to prevent future failures when rearrangements are made in the parents, see RT#243937

release-32.0
 - change to new BAM based pipeline for default analysis
 - suspended start of the pipeline
 - config path is built relative to the bin directory; if running from the local directory, local configuration is going to be used
 - spidering methods list reduced
 - increase max_no_calls for decoding if only one plex for a lane

release-31.1
 - special case of bam input for the adapter check
 - unused scripts scripts/functional_script.pl scripts/spider_batch removed
 - extra function in the function order for pb_cal_bam, bam_cluster_counter_check

release-31.0
 - don't try to return control recalibration table if no position given
 - skip non spiked-phix lane for recalibration in PB_cal_bam
 - create lane and lane qc directory in create_archive_directory function order
 - add create_archive_directory in PB_cal_bam
 - add bam_alignment function_order in PB_cal_bam, for bam alignment, filtering, sorting and markduplicates
 - increase bwa aln threads from 4 to 6 in PB_cal_bam, and get their value from config file
 - separate module for autoqc functions npg_pipeline::pluggable::harold::qc
 - pb_cal_bam_qc combined module integrates pb_cal_bam with qc and post_qc_review
 - hardcoded description of a study for control entity
 - npg_pipeline::roles::business::base clean-up - redundant test-related code deleted
 - npg_pipeline::daemons::harold_analysis_runner - calles to batch->lanes replaced with
   calls to the new st::api::lims module
 - npg_pipeline::pluggable::harold::post_qc_review - migration pipeline related functions deleted
 - npg_pipeline::archive::mpsa_to_irods_migration_helper and its tests removed - not needed
 - function for creating empty fastq files and cached short fastq files from a bam file
 - function to run tag_metrics autoqc check
 - qc script to take --qc_in and --qc_out arguments instead of --archive_path to allow for
   being flexible about qc input directories
 - parallelesation of  archive_to_irods and archive_to_sra removed since archive_to_sra is not used any more
 - npg_pipeline::roles::business::base->batch method removed
 - some changes to the npg::api::lane object usage to stop using deprecated methods, especially getting hardcoded references

 - introduction of webcache in tests to cope with npg::api::lane methods using st::api::lims object and the latest batch xml
 - explicit spidering of st modules from npg::api modules discontinued; getting references and insert sizes explicitly in spidering discontinued since this should be covered by spidering the lims objects

 - redundant code removed:
     npg_pipeline::pluggable->alert accessor
     npg_pipeline::dispatch_tree::evaluator module removed

release-30.4
 - schema info picks up from a local directory before the users directory. Move
   run_lane_status changes to be run from the runfolder, and this should avoid this
   problem
 - don't try to run any recalibration on a lane marked control through PB_cal

release-30.3
 - only run PB_cal recalibration on a lane which is either phix or a control

release-30.2
 - enable genotype qc check

release-30.1
 - ensure that the tag files can be created if the tag on a spike is longer than the tags on the plexes

release-30.0
 - pb_cal_bam: turn off compression for pb_predictor bam output and merge phix alignment into this output
 - split_bam_by_tag function order added for pb_cal_bam
 - increase illumina2bam fs resources from 1 to default 4
 - increase the number of log files for check_lsf_jobs to look through
 - finish added to function order by default
 - update run_lane status, which will handle updating runs to analysis complete/qc review pending

release-29.3
 - make sure the same study not stored more than once for a multiplexed lane

release-29.2
 - phasing for lane changed to lane from auto
 - remove code and files that existed from initial ideas about the pipeline setup

release-29.1
 - bug fix about file name for lane tag

release-29.0
 - pipeline to use single access point lims module
 - pipeline to take actual positions from batch xml in prererence to the run-lane information from the tracking database
 - tag lists generated only for the lanes the pipeline has to deal with
 - vary filesystem resources used for fastq split by tag depending on number of plex

release-28.10
 - bump up filesystem resources used for BAM mark duplicates

release-28.9
 - decrease cpu requirement for non-consented and spiked phix fastq splitting from 12 to 8

release-28.8
 - switched to branch 7.0 of PB_cal (detect bad tile/cyles + new caltable format)
 - bump up filesystem resources used for creating fastq files

release-28.7
 - bug fix to catch the command line for recalibration_alignment for schema information

release-28.6
 - bam & markduplicate files need creating for removed phix, even if the lane is multiplexed

release-28.5
 - daemon only submits for lanes present in batch xml
 - spidering only spiders lanes which are declared from the positions method

release-28.4
 - get study from lane entity directly instead of from sample

release-28.3
 - use study publishable name for bam header, and add study description as well

release-28.2
 - increase cpu requirement for non-consented and spiked phix fastq splitting from 4 to 12

release-28.1
 - OLB version upped to 1.9.3
 - bugfix - BamIndexDecoder not merge by subversion for release-28.0 - corrected
 - bugfix - Jobs which are launched by a job which is part of an array, take the array index as part of the job requirement

release-28.0
 - lane based post_qseq launched
 - analysis complete and qc review pending moved to primary analysis pipeline
 - analysis complete dependency on post qseq, plus pre-exec test for existence of
   files in archive directory which will be written at end of each lanes secondary
   analysis
 - create a lane taglist file with tag sequence, name and library, sample and study name
 - pipe illumina2bam output to BamIndexDecoder if multiplexed run

release-27.3
 - patch to fix only getting stats for lane demultiplex if the lane is multiplexed
 - bustard and gerald lane based option
 - pass through bustard.py parameters with override_all_bustard_options
 - bugfix - ensure that spidering gets assets for plexes

release-27.2
 - increase memory requirement for illumina2bam job to make sure JVM can start

release-27.1
 - new function_order illumina2bam to convert bcl files to bam
 - reduced spidering to only do functions we know are called
 - dependency on current running job added to any jobs with no dependency
   if the job launching is a job itself
 - remove dependency on MooseX::InsideOut (which is broken in Moose2.0)

release-27.0
 - increase number of job io slots for pb_cal jobs to 4
 - increase number of processors to 4 for score and alignment
 - push number of processors through to bwa with aln_parms
 - stop bam production for full lanes which are multiplexed
 - stop the subsequent mark duplicate jobs for those lanes
 - stop the subsequent gc_bias qc check for those lanes
 - in scripts a helper script for checking spidering. This is always subject to change!

release-26.4
 - increase memory for bam_markduplicates to cope with higer density coverage

release-26.3
 - spidering imporovements to capture more data to ensure we get full requests to get the correct study for the sequencing request
 - all runs without a control lane will run with the PB_cal no recalibration option

release-26.2
 - job_priority option, to enable a user to determine the job priority to be used for all jobs, regardless of the queue to which the job would be submitted
 - remove bam_index function order
 - fix launching the post_qc_review in pipeline migration helper to include user defined requirements
 - spider calls studies on lane to ensure that we get the studies
 - move run folder drops the log file into a log directory within the folder moved to, rather than just the folder,
   so that any wildcard matching won't find that by accident

release-26.1
 - spidering improved to pick up more relating to samples on multiplex lanes, but not to go down the children, as this might end up pulling the entirety of Sequencescape
 - munge summary files removed from function_orders.yml as no longer necessary to run
 - bugfix: correct cal table name should be generated for all functions/scripts which need access to it
 - references_adapters directory check: must only replace the word references with adapters, not if is is part of a larger word or construct

release-26.0
 - removal of the munge filenames/readnames that were needed for old version of GERALD recalibration
 - add in job_name_prefix (both in general_values.ini and as command option) to add a prefix to all job names, for ease of seeing them in lsf
 - no_secondcall flag to ensure switch off generating second basecalls and storing them in the bam files
 - update live versions of OLB (for bcl2qseq) and CASAVA

release-25.1
 - addition of code to check the lsf queues for stuck runs and let you know which jobs failed

release-25-0
 - complete removal of srf generation and code for gcfreq creation
 - removal of illumina_pipeline_bin and it's conf key/valeu pairs as legacy which is not needed
 - switched order that fastq2bam jobs are launched, so that full lanes bams are generated in preference
   to plex ones. This may give a slight time improvement due to more efficient resource allocation
 - move as much qc to run in parallel with fastq2bam as possible, to endeavour to reduce the time these
   extend the pipeline by

release-24.4
 - daemon for launching analysis to check if the run has spiked lanes, and then launch PB_cal for spiked, with a
   no_cal/bustard&gerald to run alongside

release-24.3
 - add bam cluster count checking based on bam flag stats

release-24.2
 - pre-exec references job added to fastq2bam jobs as these need to query the references repository during running
 - pre-exec references job added to alignment and calibration jobs in PB_cal
 - spiked calibration tables need to know the snp files for phix
 - phix snp file added to pb_cal_pipeline.ini, so as to be retrieved for calibration job

release-24.1
 - turn off running full PB_cal pipeline as standard
 - lsf_queue and small_lsf_queue to be used to determine queues, so now functional command line options

release-24.0
 - a function to perform the ref_match autoqc check
 - no_srf_generation stops trying to split and index srf files
 - bugfix - is_spiked_phix is boolean
 - a function to split nonconsented if not done yet
 - if the run is performed on a HiSeq, then do not create srf files
 - a function to perfor a sequence error check for spiked phix part
 - an ability to pass extra options from functions to an autoqc script

release-23.0
 - bug fix to make sure correct basecalling software returned from bustard config xml file
 - bugfix - drop tag from readname in srfs for lanes on multiplexed runs which are not multiplexed
 - deal with spiked in phix for pb_cal calibration
 - patch - give Instrument generated BaseCalls directory to setupBcl2Qseq.py
 - tests: now use domain test in the conf files, so that consistency can be kept in tests, whilst live info may change

release-22.0
 - spiked phix splitting will generate fastqcheck and md5 for the newly generated fastq files
 - remove the file renaming part from spiked phix splitting command for schema information
 - consider spiked phix part for cluster count checking
 - strip out all dependencies on srpipe::util
 - strip out dependencies on srpipe::config::constants and srpipe::config::instruments
 - spidering now calls the required_fragment_size on an asset to ensure that any further xml is loaded

release-21.1
 - fastq generation only adds the --index flag on lanes which are multiplexed, not all lanes on a run
   which have the indexing cycles performed

release-21.0
 - the pipeline to spider over requested lanes only
 - moved lane_tile_clustercount to npg_common::roles::run::long_info
 - demultiplexing only tiles which it can find in the Data/Intensities/config.xml file (since HiSeqs do not have consecutively numbered tiles)
 - phasing and matrix options moved to conf file, and phasing, prephasing and matrix now options to be passed on analyse_RTA's command line
 - using reference finder for human reference location for creating nonconsented human part bam file
 - bjobs for spliting spiked phix out, renaming srf and fastq files, and generating bam file
 - npg_pipeline::analysis::FixConfigFiles - go through the config.xml files in Data/Intensities and Data/Intensities/BaseCalls, and check that
  1) Last Cycle numbers and number of reads in each are the same (croak if not)
  2) the runfolder (on fs) has the same name as in NPG tracking (croak if not)
  3) Assuming 1 + 2 OK, then ensure that both config files have the correct Instrument name, runfolder name and id_run (fixing if needed)
 - add nonconsented splitting command line and spiked phix spliting program to schema information

release-20.1
 - MPSA archived HiSeq runs no longer visible by default

release-20.0
 - bcl2seq can have separate path from OLB

release-19.0
 - a post_qseq function to generate a stand-alone archive directory for old-runs2irods pipeline
 - a post_qseq function to call the post qc review script
 - SecondBaseCall - pb_cal needs to start producing second base calls
 - check recalibrated qseq files are original. If not, pass the original qseq files to bam generation

release-18.4
 - moving a run folder no longer requires using srpipe::util, so should be adaptable for anything, although, it no longer
   copes with a paired run
 - SchemaInformation now has improved data set, for preparation to go into the Bam headers

release-18.3
 - qc_cache_reads - additional step which will cache reads for qc's to use, saving processor time
 - archive_to_irods now in parallel with archive_to_sra
 - id_run now to be passed to the qc tests in the command line
 - srfs - index has increased memory for HiSeq benefits. srf_creation has increased memory so that not too many get launched
   on the same node

release-18.2
 - patch - webcache now checks the program name as a pattern match rather than an equality, in case the program name contains a path
 - move runfolder bug - remove the name check against the runfolder as name will not have any padding 0's
 - md5's - don't record the md5's of full fastq/srfs where the lane shou;d have split non-consented data
 - improvements to schema_information to make DS a more accurate description, and bugfix where we weren't getting the correct PB_cal information

release-18.1
 - Patch to SchemaInformation to cope with some changes to the way npg_common operates
 - parallelise hash now in a config file
 - removed some now unnecessary hashes/arrays of function orders and parallelise
 - test for qseq2fastq.pl will check to see if there is an md5sum and fastqcheck which can run on your system
   and modify/skip tests that rely on checking this functionality. Note: If this is the case, then you will
   need to modify the production code accordingly

release-18.0
 - Dependency on srpipe::config::instruments reduced - should use runfolder_path first, and fall back to this
   expect full removal within a few releases
 - fastq generation - md5 and fastqcheck creation options turned on
 - fastq generation - unique option turned on so that testing for uniqueness of readnames out of qseq files is done
 - md5 creation - script runs so that in process decisions can be made about the existence of files, and if md5s hav
   already been created
 - schema_information now created before bam's are created
 - schema_information always gets the RTA value and sticks at the top
 - DS tag in schema_information for those which are probably appropriate to go into a Bam Header

release-17.1
 - pass archive_path to irods_bam_loader instead of id_run
 - bugfixes
 - srf and qc_contamination parallelised with bam_generation in order to pull together rate determining steps
 - cluster counts do not check in the fastq files, the value is allegedly guaranteed in the fastqcheck file
 - analysis runner daemon now looks at the instrument type and determines which analysis to launch
 - PB_cal no recalibrated for HiSeq as production
 - PB_cal analysis now generates their own folder structures within the flag-waver (may need to be moved)
 - analyse_RTA no longer launches PB_cal
 - PB_cal - no_recalibration works how it should, so small_pb_cal now removed

release-17.0
 - schema information files generated which should report on how the run progressed, and various program versions used
 - patch to cluster counts to be happy if there are no srf's found for the lane
 - bam indexing done
 - softlink webcache used for the analysis into the archive directory for that analysis, and the post_qc_review can use that

release-16.5
 - pb_cal needs new directory paths so that multiple ones can be run
 - small_pb_cal for running a concurrent job which does no recalibration steps (HS benefit at current time)
 - pass archive path to bam generation, so that this is less dependent on working out paths itself

release-16.4
 - check for cif/dif/stats files and flag option to recreate 'dummy' cif/dif files
 - use a log folder to catch lsf log/out files in the various directories, instead of dumping directly into it
 - archival to irods

release-16.3
 - instrument name now taken either from short_info, or if must be calculated itself, then using prefixes
   from general_values.ini

release-16.2
 - PB_cal has moved to v6.0, with extra step and using bam files
 - run_conf file generated in runfolder directory. Current for bustard and gerald directory propagation throughout
   bustard/gerald primary pipeline
 - no_bsub flag, so instead of submitting a job to LSF, just logs the command. returns 50 as a potential job id when used
 - HiSeq archival to sra - no SRF files, and fastq's are either group unconsented (if unconsented), or hiseq (to be hidden
   but archived, as users should be utilising bam files from iRods)
 - no-eamss flag turned on for bcl2qseq in PB_cal pipeline
 - change production version of OLB to OLB-1.8.1a2

release-16.1
 - cluster count checking - fastq, fastqcheck and srfs get checked to see if they contain the same number of pf reads
   as the pf cluster count from BustardSummary.xml
 - moved most values, external script names and pathways to config files

release-16
 - PB_cal score has additional options to take a control calibration table, and use this if it can't legitimately use
   a lanes own cal table (see srl as to why)
 - touch all mp fastq files at start of post_qseq to ensure that they are found for all jobs, even if there are no PF reads
 - point fastq2bam to latest (v37) human reference

release-15.3
 - pre-exec script testing that the references and adapter directories can be found, before a job actually starts
   on the farm, so that there is less chance it will croak out if some repositories go away

release-15.2
 - all possible arrayed submissions have been done
 - PB_cal control lane now uses mode 2

release-15.1
 - bugfix multiplex fastqcheck generation
 - patch to psuedo down qseq files from BaseCalls for PB_cal pipeline

release 15.0
 - All post_qseq dispatches are submitted as job arrays, chaining if needed via -w'done(1234[*])' -J job_name[1-8]
 - PB_cal runs setupBcl2Qseq and amkes the qseq files in the basecalls directory, and then runs off these

release 14.2
 - load fastqcheck files into qc database added to post_qc_review

release 14.1
 - pass index tag fastq file to bam generation to add them in bam file

release 14.0
 - require 4 processors for human splitting bjobs
 - dependency on multiplex qc jobs added
 - turn off EAMSS (Killer B's)
 - mpsa upload now loads missing files for a lane, rather than assumes that because it has 1, it will have all
   - downside, you must ensure that this is not running for a run, if you want to manually do it
 - no archival of srf or fastq files for phix control lanes to fuse

release 13.0
 - PB_cal separated into independent pipeline launched at the end of the illumina analysis pipeline
 - PB_cal pipeline kicks off a post_qseq pipeline on it by default (but with no Latest_Summary,run_status updates or munge Summary xml)
 - sf_resource now put into rusage requirement, to try to limit the amount of IO on the nfs staging partitions

release 12.1
 - bug fix bam submissions
   - typo which stopped non split full lanes getting submitted
   - flagstats json file to go to qc directory
   - fastq files needed full path
   - strange typo of ; switched for . meant incorrect name and path generation

release 12.0
 - move bam_flagstats json file for each plex into lane qc directory
 - turn off creation of sig2 files
 - "analysis complete" moved after all qc and alignments to before "qc review pending", "secondary analysis in progress" now where "analysis complete" was (after Illumina pipeline is done).

release 11.0
 - job array for qc on plexed samples
 - require 4 cpus for bam creation because bwa alignments using threading now
 - pass human_split type and tag_index for bam generation if available
 - patch for ensuring a few axtra cached webpages are there

release 10.4
 - swapped the order of set_run_status_run_archived and move_to_outgoing
 - for post qc review script, unset an env variable that gives the cache location

release 10.2
 - bump default OLB to OLB-1.8.1a1

release 10.1
 - no_munge_summary flag added so that post_qseq can run on PB_cal directory
 - new postqseq function and module bam_markduplicate
 - add archive lane path into autoqc data loading list to pick up bam flagstats json file

release 10.0
 - gc-bias check is done
 - create lane tag file using expected tag sequence from sequencescape if available
 - caching of webservice responses in order to enable
   - less dependencies outside of the filesystem once jobs have been submitted
   - reduce load on webservers from multiple parallel jobs (in particular when we have a multiplex run)
   - find out up front if webservices are unavailable, and don't do anything

release 9.0
 - bam generation with second base call
 - launch harold recalibration
 - generate md5 for correct files after human splitting
 - patch to ensure that manually created lane tag files are not overwritten
 - update copyright
 - bam generation even if no reference
 - split multiplex fastq by tag
 - bam generation for multiplex split fastq
 - fastqcheck for multiplex split fastq
 - moved qseq2fastq.pl from the sanger-pipeline project to this project for better maintenance and deployment
 - only decode lanes which are multiplexed on the flowcell
 - generate tag decoding stats as json file for each lane

release 8.0
 - drop gcfreq creation
 - bam file generation
 - multiplex lane specific tag file support
 - qc_gc_fraction test
 - munge Summary.xml/htm in GERALD after a multiplex run has gone through GERALD processing
 - processor_fork_number moved from bustard_lsf_reqs to business/base, so it can be passed to post_qseq
 - summary data loading removed, as done within illumina summary loading
 - softlinked qseq_custom files will now use relative path instead of absolute path
 - Drop dependencies to use SangerPaths
 - $VERSION now on the same line as use Readonly; so that new Build.PL won't carp.
 - Build.PL, dependencies updated, but dependencies on other internal packages commented out until their $VERSION lines can be corrected like those in this package
 - md5s checked of the files once uploaded to mpsa, and compared to that in the md5 file

release 7.0
 - more launches optimised with MooseX::AttributerCloner generating command line options
 - srpipe::analysisrunfolder removed with the consumption of npg_common::roles::run::long_info
 - move to coping with the new way that GERALD deals with needing file structure for multiplexed samples
 - split srfs will now have srf_index_hash run on them once created
 - split_nonconsented memory allocation upped to 8G

release 6.1
 - moving to usage of MooseX::AttributerCloner to generate command line options
 - Bustard defaults now able to be overridden on the command line, so if the number of processors, etc need changing, then this can be done here without code changes
 - Bustard and GERALD steps now separated for easier launching of different analysis versions via the command line
 - 1.6 pipeline set to default
 - flag_options role, so that we can universally disable functions or pass info (such as no_control_lane) via a flag on the command line
 - change to use the new illumina_analysis_loader, which should accept particular paths from a command line, and so launch it with paths populated as the launcher object has
 - change to Bustard to do it's best to accept and force a control_lane determined by the user, but still relies on some info from Sequencescape to be present and correct
 - tag_file for indexed runs can be manually set rather than relying on choosing a tag_file from the defaults

release 6.0
 - major refactor of code to allow command line variables to be propagated through to objects using MooseX::Getopt and MooseX::AttributeCloner
 - separation of pipelines into separate npg_pipeline::pluggable::harold::<type> in order to make code management easier
 - due to MooseX::AttributeCloner, less code in npg_pipeline::pluggable::harold::<type> methods
 - increased test and POD coverage
 - create_pseudo_qseq_custom.pm - if there has been no recalibration, softlink in GERALD the qseq files in Bustard with qseq_custom names
 - fix_qseqs.pm - ensure that the id_run is correct in the qseq_custom files

release 5.0
 - npg_pipeline::base class with common methods used by many of the npg_pipeline modules
 - try to submit a job to lsf upto 5 times, croaking if unsuccessful after that
 - daemon runner and pipeline for RTA analysis

release 4.7
 - preexecute script to ensure that only 1 of a type of job could run at a time, and applied to npg_qc_api.pl (illumina analysis) loader
 - option to include tag files to split non_consented
 - default queue in archival runner - srpipeline
 - script to resort fastq files if they get created in the wrong order

release 4.6
 - archival runner
 - code for fixing broken fastqs
 - correct order of qseq_custom files to be alphanumerical when submitted for jobs

release 4.5
 - patch release

release 4.0
 - option/support to only run on a single lane
 - post_qc_review pipeline
 - refactor of code from srpipe::archive.pm to npg_pipeline::archive::file::to_sra so that this can be done from post_qc_review pipeline
 - post_qc_review can submit to lsf jobs to upload illumina_analysis, illumina_summary and auto_qc

release 3.0
 - bug fix - id_run not passed through to qc checks
 - adapt to use new qseq2fastq with changes for multiplex runs
 - croak out of post_qseq if it is not a full analysis

release 2.0
 - add qc_insert_size
 - srf_creation also does indexing script
 - log files are created
 - in log file, json string of dispatch tree
 - parse of the json string, which interrogates LSF for info
 - Latest Summary link now relative path
 - illumina2srf always runs out of 1.4 pipeline
 - archive dir is now set to be archive dir, not archive_test

release 1.0
 - set up
 - create npg_pipeline namespace
 - generate replacement to cleanup_run<|MERGE_RESOLUTION|>--- conflicted
+++ resolved
@@ -1,10 +1,7 @@
 LIST OF CHANGES
 ---------------
 
-<<<<<<< HEAD
  - Support no_auto, no_auto_archive and no_auto_analysis tags for daemons
- - GBS - block tag 0 from GBS pipeline and extra tests.
-=======
  - npg_run_is_deletable - delete runs with status 'run cancelled' and
    'data discarded' after 14 days of the status date irrespectively of
    what study the samples belong to. The samplesheet is not available for
@@ -17,7 +14,6 @@
   - GBS - block tag 0 from GBS pipeline and extra tests.
   - Update docs for samplesheet generation
   - Function graph for a reduced Heron pipeline
->>>>>>> cf0e32c2
 
 release 60.0.0
 
