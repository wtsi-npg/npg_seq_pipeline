LIST OF CHANGES
---------------

<<<<<<< HEAD
 - allow samtools ampliconclip to run for GBS products where primer panel
   has primer bed file in the repository
=======
release 63.3.0
 - force no_target_alignment for haplotag libraries

release 63.2.0
 - Adapt the pipeline to load a syslog dispatcher file for npg_publish_tree

release 63.1.0
 - add configuration and functionality to support filtering and appending
   irods error log messages to syslog.

release 63.0.0
 - removed pp_archiver from the function graph.
 - removed scripts for CLIMB data maintenance
 - add haplotag QC check

release 62.2.0
 - CI
   - update version of github actions
   - change CI runner from Ubuntu 18.04 to ubuntu-latest
 - run deletion:
     accounted for a potential human split for GBS runs and lanes where
       a primer panel is set,
     when pp files are  missing on staging, error message extended with info 
       about a product
>>>>>>> 7a207d0e

release 62.1.0
 - allow non consented human split for GBS runs
 - allow analysis of single-end runs with non-consented human split

release 62.0.4
 - fix tag 888 bug in force markdup_method:samtools for single-end runs

release 62.0.3
 - always use markdup_method:samtools in stage2 analysis for single-end runs

release 62.0.2
 - Adjust bam_flagstats QC check invocation in seq_alignment for nonconsented
   human split and XA/Y human splits
     nchs: always use --skip_markdup_metrics
     XA/Y splits: use --skip_markdup_metrics in the same way as the target subset

release 62.0.1
 - Prevent the file glob expansion by the shell when calling a loader
   for the run parameters XML file. A non-existing file might be passed
   to the loader.

release 62.0.0
 - Add substitution metrics to the seq alignment command.
 - Removed provisions for loading the old warehouse, the function
   for loading the old warehouse was removed some time ago.
 - Extended the ml warehouse loader job. For all warehouse loader jobs
   that are run prior to setting the 'qc complete' run status an extra
   script is invoked; it loads the content of RunParameters.xml Illumina
   file to the warehouse to facilitate automatic billing.  

release 61.2.0
 - Added a new pipeline function - archive_irods_locations_to_ml_warehouse

release 61.1.0
 - Heron artic full primer version will be uploaded to Majora.

release 61.0.0
 - Reverse logic for SamHaplotag in the seq. alignment function:
   --revcomp flag - should be used when is_i5_opposite attribute is false.
 - When loading main pipeline product to iRODS, added an option to create
   files recording the location of these products.  In future these files
   will be used to load the iRODS locations to the ml warehouse.
 - Purge Net::AMQP::RabbitMQ and message notification system used for UKB
   Vanguard

release 60.6.0
 - Fixed bugs in autoqc checks validation for the npg_run_is_deletable
   scrip. Previously the runs where libraries had the primer panel set
   were not autoqc-deletable since the insert_size check results, which
   are not run for such products, were absent in the database, but were
   expected by the code. A similar problem is fixed for ref_match check
   results for GBS runs.

release 60.5.0
 - Add Targeted NanoSeq Pulldown to Duplex-Seq analysis library_type list
 - Refactored existing code to create new public functions, which will be
   used in the extension of npg_run_deletable script dealing with decisions
   about correctness of archival of portable pipelines output.
 - Extended npg_run_deletable script to deal with the output of portable
   pipelines for a case when this output is archived to iRODS.

release 60.4.0
 - Removed co-location check (host and staging area) from the pipeline
   daemon code. This check is no longer relevant, the staging servers
   listed in the code are no longer in use. 
 - do haplotag processing for appropriate library types
 - switch off spatial filtering application and QC check for NovaSeq platform
 - Remove pipeline extensions for the npg_tracking daemon monitor,
   they are no longer in use.

release 60.3.0
 - Extended i5opposite pad to 5 bases.
 - Check for pp archive existence prior to job creation.
   pp archival could notcope with data produced by non-current
   pp versions. When the version of an artic pp is updated, the
   pp archival jobs that are scheduled after the update, but have to
   archive data, which was produced prior to the update, fail.
   The solution is to check that the pp staging archive for the 'current'
   pp version exists. If it does not exist, but there is an archive for
   some other version, data from that staging archive should be archived.
   Staging archives for multiple pp versions cause the code to error.

release 60.2.0
 - When generating lane taglist files truncate and pad i7 and i5 tags independently
 - Support no_auto, no_auto_archive and no_auto_analysis tags for daemons
 - npg_run_is_deletable - delete runs with status 'run cancelled' and
   'data discarded' after 14 days of the status date irrespectively of
   what study the samples belong to. The samplesheet is not available for
   these runs. Prior to this change the code was accessing an external
   source of LIMS data (XML LIMS API) to get information about the study.
   This change also helps to go around very long deletion times which
   are set for some studies. 
 - Create class/package level methods in npg_pipeline::product::release::irods
   to allow for reusing the logic about run and product iRODS collections
   paths in the code outside of this package. 
 - Stop loading data to the old warehouse. Remove
   the update_ml_warehouse_post_qc_complete function from the archival
   pipeline graph.
 - Use CRAM files as input for the pulldown metrics autoqc job.

release 60.1.0
  - GBS - block tag 0 from GBS pipeline and extra tests.
  - Update docs for samplesheet generation
  - Function graph for a reduced Heron pipeline

release 60.0.0

 - When HiC library type detected in seq_alignment, set appropriate flag values
   for bwa mem alignment.

 - Change seq_alignment to observe gbs pipeline allowed or not in product 
   release study config.

 - Configure status change jobs to optionally save statuses to a database.
   Use an updated script name in the job - npg_status_save.
   Saving to the database is disabled when either the 'local' or
   'no_db_status_update' attributes are set to true. The description of the new
   option appears in help. Using --local option is recommended in SOP when
   testing the pipeline, which will automatically prevent the new version of
   the job from saving statuses to the database. --local flag ensures that the
   directory with the new analysis is not visible to the production daemons,
   including the status daemon. Thus, before this change one of the
   consequences of using the --local flag was the new statuses not appearing
   in the database; this will continue to be the case.

 - Pass the portable pipeline repository URL to the autoqc generic job.
   pp_repo_url parameter is read from the study configuration for a
   portable pipeline and, if defined, is passed to the autoqc generic job
   so that the URL can be captured in the information about the autoqc
   generic check, which is saved by the generic result object.

 - Reimplement management of resources in the pipeline.
   -- Declaration of resources is moved to the input JSON function graphs, see
      https://github.com/wtsi-npg/npg_seq_pipeline/blob/devel/data/config_files/README.md
      for details.
   -- All pre-existing definition of resources (number of CPUs, memory, etc),
      either in other configuration files or hardcoded in the code, are removed.
   -- A new parent class npg_pipeline::base_resource for classes in the
      npg_pipeline::finction namespace, which are responsible for job
      definition generation. The new class has a factory function
      create_definition() for generating npg_pipeline::function::definition
      type objects. This class is also responsible for correct interpretation
      of resources specified in the input JSON function graph.
   -- Extension of the npg_pipeline::pluggable class to parse resource
      definitions from the JSON input graph and to pass this to the function
      implementor.
   -- Functions, which can be executed by using the --function_order pipeline
      argument, are restricted to the ones that are defined in the JSON
      function graph, which is used by the pipeline.

 - Remove provisions for generate_compositions function as it is no longer
   used.

 - Remove provisions for the upstream_tags autoqc check as it is no longer run
   in production as part of the analysis pipeline.

release 59.2.0
 - iRODS connections to be opened on-demand for validation
 - Added an option of having a new boolean flag 'accept_undef_qc_outcome'
   in the study configuration for a product for a particular archiver.
   If this flag is set to a true value, the return value of the
   has_qc_for_release method might return true in cases where previously
   it would have returned false. This is done in order to allow for
   archival of products which either passes QC or have never been through
   manual or robo QC. The data retention policy implementation is changed
   to take into account the new flag.
 - npg_majora_for_mlwh - dry_run option goes further in the processes,
   but avoids writes/updates
 - Use GitHub actions for CI in place of Travsi-CI
 - Unused JSON files for function graphs are removed.
 - Per-study product configuration file product_release.yml, which is used
   when creating jobs, is copied to the analysis directory to preserve
   run conditions
 - CI: replace Travsi-CI with GitHub Actions

release 59.1.0
 - More options for defining wr limit groups: allow an exact match
   to the last component of pipeline function class name.
 - An additional wr limit group - s3 - is configured.
 - The wait4path pipeline job does not have a log. To enable wr to
   recognise that these jobs are unique, echoing a random string
   is added to the shell command.
 - Remove the limit on the number of NovaSeq runs being archived at
   the same time. Introduce a limit on the number of runs,
   irrespectively of the instrument type, which are moved to archival
   within the last hour.
 - Include pipeline version and name when sending sequencing run metadata
   to the majora service.


release 59.0.0
 - Following a decision to send data to CLIMB regardless of artic
   QC status, the file glob of the data to upload is changed to
   locations where both passed and failed data are available.
 - Code for the archival and analysis daemons refactored:
     1. Removed provisions for the access to configuration files
        which have never been used.
     2. The analysis daemon is no longer responsible for marking
        runs as QC runs.
     3. Removed access to ml warehouse for retrieval of LIMs data
        since this information is no longer required.
 - The qc_run pipeline option is removed, it was supporting a way
   of setting up LIMs data for MiSeq runs which is no longer used.
 - The lims_driver_type pipeline option is removed, it has never
   been used, the pipeline will use the ml_warehouse driver by default
   when creating a samplesheet. Internally this option is available
   in some classes of the pipeline code base to indicate what driver
   should be used by the jobs, this functionality remains intact.
 - A simpler implementation of wr's limit groups to allow for setting
   a persistent limit globally and for using limit groups that map
   directly to accessors of the function definition object.
 - Code in npg_pipeline::product::heron::majora is reimplemented as
   a Moose class, most of the code of the npg_majora_for_mlwh script
   is moved to this class, a logger is introduced. Improved a way
   of matching a library type to majora metadata.

release 58.3.0
 - bugfix in the code for interaction with the Majora/COG-UK API:
   cope with no iseq_flowcell entry for resultset
 - function graph for the analysis pipeline - add early archival of
   the artic pp output to iRODS

release 58.2.0
 - enhancement of code for interaction with the Majora/COG-UK API
 - added analysis for Duplex-Seq libraries

release 58.1.0
 - added npg_climb2mlwh to update warehouse from uploaded
   climb data
 - added ability to use custom locations and/or names for the
   main log of the pipeline script
 - the main log of the pipeline script is copied to the analysis directory
 - add script for updating MLWH with state of Majora/COG-UK metadata

release 58.0.0
 - a class for generating job definitions for autoqc generic
   checks
 - implementation of job generation for autoqc generic checks
   for artic and ampliconstats
 - generation of the autoqc generic result for artic and the
   review result is removed from the stage2pp job for artic
 - generation of the autoqc generic result for ampliconstats is
   removed from the stage2App job for ampliconstats

release 57.17.0
 - a generic way to specify constructor options in the function
   listing in a registry and its implementation to iRODS archival
   jobs and a stage2pp job
 - implementation for the ampliconstats portable pipeline
 - new pipeline function - stage2App - and its mapping to the
   npg_pipeline::function::stage2pp class
 - a new portable pipeline to produce ampliconstats data and its
   mapping to the stage2App pipeline function

release 57.16.0
 - a new function for archival of pp data to iRODS
 - stage2pp function implementation is refactored to create common functions
   and attributes, which in future could be used by additional portable
   pipelines

release 57.15.0
 - append autoqc generic result generation at the end of ncov2019_artic_nf
   portable pipeline
 - tests update following a change in the default behaviour of the
   add_object method in WTSI::NPG::iRODS

release 57.14.0
 - switch to sample control flag when determining eligibility for
   pp data archival

release 57.13.1
 - made run deletion policy consistent with a change to eligibility
   for iRODS archival (see commit 457da605c9f7fe97f82954ffe7155ca96e034753),
   which makes non-products (tag zero and spiked PhiX tag) not being
   archived to iRODS if none of the lane products are archived to iRODS

release 57.13.0
 - a new script - npg_upload2climb - to perform the upload, which is
   specified in the definition generated by the pp_archiver function
 - extended the spiked phix i5 tag (SPIKED_PHIX_TAG2) to 10-bases
 - required arguments are passed to the npg_upload2climb script when
   the pp_archiver function job description is generated
 - the pp_archiver function is added to the archival pipeline graph
 - archival to CLIMB is skipped for samples with withdrawn consent
 - library type and primer panel are added to the CLIMB archival
   manifest
 - simplification of dependencies representation for LSF jobs in private
   functions of the LSF executor class, which fixes the little-understood
   problem of disappering dependencies for seq_alignment jobs when they
   are split between multiple LSF job arrays

release 57.12.0
 - a new function definition class npg_pipeline::function::pp_archiver,
   implementing two new pipeline functions - 'pp_archiver' and
   'pp_archiver_manifest'

release 57.11.0
 - a generic API for sequencing data metadata upload to a third party
   and a script for uploading metadata for Illumina
   sequencing platform
 - product-specific primer panel bed file in seq_alignment
 - simple robo QC step added straight after running the ncov2019-artic-nf
   portable pipeline; the step creates a utility (user) QC outcome

release 57.10.0
 - new function, stage2pp, for running portable pipelines straight
   after stage1 in parallel to seq_alignment

release 57.9.0
 - small change to seq_alignment.pm so it does not error if
   gbs_plex_name (primer_panel) is set but lib type incompatible
   with gbs analysis
 - when markdup_method is "none", add skip_markdup_metrics flag
   to bam_flagstats qc command

release 57.8.0
 - ability to apply limits to wr groups of jobs and a limit for
   all iRODS jobs
 - function creating definitions for autoqc jobs - when evaluating
   whether the autoqc check should be run:
     reduce run time by passing to the autoqc class instance,
     where appropriate, a lims object and fastq reference path;
     explicitly pass product_conf_file_path to this instance
 - iRODS archival of non-products is driven by settings of products,
   i.e if all products in the lane should not be archived to iRODS,
   non-products (tag zero and spiked PhiX tag) will not be archived
   either
 - remove the old warehouse loader from the analysis function graph
 - remove function for illumina qc analysis archival (old way of
   saving InterOp data to QC database)

release 57.7.0
 - cluster count check and p4stage1 functions use new class
   (npg_qc::illumina::interop::parser) to parse Illumina InterOp files
 - change npg_pipeline::product::release to use tertiary config
 - new qc_interop function to run interop autoqc check
 - simplification of the analysis function graph: number of mlwh
   updates is reduced to two, one after stage 1 and interop autoqc
   check and another towards the end of the flow

release 57.6.0
 - only set p4 parameter values for markdup_method and
   markdup_optical_distance_value when do_target_alignment is true;
   this also stops an error being thrown if the entity (for example,
   tag zero product) has multiple studies and references
 - fix haplotype caller check for a PCR free library type to be case
   insensitive
 - increase memory for bqsr and haplotype caller jobs
 - make test CRAM files compliant with samtools v.1.10.0,
   which gives an error if no header is present in a file

release 57.5.1
 - bug fix - correct node id in splice (for GbS)

release 57.5.0
 - add BWA MEM2 support to seq_alignment function
 - bug fix: add -f to rm command removing intermediate files (to
     avoid error when no intermediate files are present)
 - allow selection of duplicate marking method (biobambam,samtools
     or picard) in seq_alignment via product_release.yml
 - detect flowcell type and set uses_patterned_flowcell attribute
     to allow setting of optical duplicate region size
 - add ability to select bwakit postalt processing (if reference has
     alternate haplotypes) in seq_alignment via product_release.yml

release 57.4.0
 - change genotype qc check to cram input
 - LSF array indexes fix for jobs dealign with chunked data
   (multiple jobs per product)
 - esignate no_archive directory for files for chunked entities,
   which are not end products
 - haplotype caller function: early detection of prducts that are
   not for release (tag zero and control)

release 57.3.0
 - add chromium libs (forced no target alignment) to bam prune skip
   list in seq_alignment
 - archival pipeline function for deletion of intermediate files
 - script to generate receipts files to be used by npg_run_is_deletable
   scrit for one of teh studies

release 57.2.0
 - prune bam generation for most products with no alignment and
   change bam_flagstats command in seq_alignment to crams
 - skip markdup step in seq_alignment for spike tag
 - add haplotypecaller to function list
 - use only public run folder methods
 - path logic improvements

release 57.1.1
 - all components of npg_run_is_deletable script to use samplesheet
   as a source of LIMS data

release 57.1.0
 - configurable study-level qc criteria for archival and for minimum
   delay for run folder deletion

release 57.0.3
 - add missing indexing step to merge_recompress

release 57.0.2
 - fix logic in WR dependancies where pipeline converges

release 57.0.1
 - fix where new code was not taking NPG_REPOSITORY_ROOT and add
   duplicated code to ref cache.

release 57.0.0
 - supply MD5 in bucket file upload if available in sibling md5 file
 - add function to support GATK HaplotypeCaller and apply BQSR
 - add function to concat and recompress gVCFs
 - add function to calculate BQSR table
 - cram files as input to the adapter autoqc check
 - make list of files due to be archived dependent on alignment
    confuguration of the study
 - run folders for test data restructured to reflect new-style
    product hierarchy and not to use outdated path component
    names (bustard, etc)

release 56.1.0
 - move reference cache from seq_alignment to own singleton class
 - remove provisions for old-style run folders
 - qc_review function added
 - provisions for splitting a product into chunks
 - to be forward compatible with changes in tracking, remove direct
   dependency of the pipeline daemon on the short_info and location
   tracking roles
 - ability to run the pipeline for individual products; some archival
   pipeline functions updated to enbable this ability on their level
 - autoqc adapter check - give cram files as input

release 56.0.1
 - ensure that the paths serived from the archive directory in
   different parts run_is_deletable utility are consistent.
 - add autosome stats file to product release
 - add missing bait prune to seq_alignment

release 56.0.0
 - add autosome target to seq_alignment
 - pipeline configuration module and product release configuration
   accessors are moved to npg_tracking package in order for the product
   configuration be accessible from other packages, code in this
   package refactored to accommodate the change
 - conform to bambi's v 0.12.0 file and directory naming schema for
   tileviz data
 - add facility to do LSF 1:1 job index dependencies on array jobs
 - when validating run folder for deletion, ensure linked directories
   and files are recognised

release 55.2
 - switched from S3 to Google Compute Storage
 - change bcfstats qc job to use CRAM instead of BAM file as input

release 55.1
 - added configuration option to change the S3 endpoint URL

release 55.0.1
 - bug fix for invocation of the generate() function in the
   seq_alignment function module following an addition of the
   generate_composition function

release 55.0
 - additional 'GnT MDA' library type added to allowed types for gbs analysis
 - a new archival pipeline function, cache_merge_component, for caching merge
   candidates as a part of the archival pipeline
 - no overwriting existing tileviz files when scaffolding teh runfolder
 - a new function, generate_compositions, for generating composition JSON files
 - npg_run_is_deletable:
    cross-checks for all file archival destinations to ensure that each
      product is archived in at least one destination;
    full logic for validating correctness of s3 archival

release 54.1.2
 - set explicit umask for wr jobs to guarantee that output is group-writable

release 54.1.1
 - bug fix in command generation for iRODS data archival from old-style
   run folders

release 54.1
 - minor speed-up in seq_alignment function due to caching of
   unseccessfully retrieved references
 - npg_run_is_deletable understands per-product iRODS collections and
   make runs that have products archivable to s3 not deletable
 - function for saving fastqcheck files is removed from the archival
   pipeline function graph, implementation of this function is deleted
 - changes of p4_stage1 and seq_alignment functions to accommodate
   removal of fastqcheck files generation in respective p4 templates

release 54.0
 - archival function graph includes publishing both to s3 and iRODS
 - a function graph for post 'run archived' small pipeline
 - no_s3_archival flag to switch off archival to s3 and notification by
   a message, false by default, is automatically sey to true if the
   local flag is set to true
 - per-product restart file for iRODS publisher
 - function definition for a job to wait to move from the analysis
   to the outgoing directory
 - wr job log file to be appended to if the job is retried
 - propagation of the iRODS settings to wr jobs
 - persistent mode for RabbitMQ message delivery

release 53.1
 - publishing of seq data to iRODS:
     make product destination aware;
     iRODS directories hierarchy for NovaSeq runs to mirror product
     archive directories hierarchy
 - run data validation (npg_run_id_deletable acript) reimplemented to provide
   support for new style of run dolder and merged entities.

release 53.0
 - a wrapper object npg_pipeline::product to represent a product
 - use products attribute to drive p4_stage1, seq_alignment and autoqc
 - create composition.json files to guide archiving
 - p4 params files for seq_alignment moved from no_cal/laneN to no_cal
     (changes run folder structure when merging lanes)
 - cluster_count and seqchksum_comparator checks now done at run level instead
     of lane level
 - upfront definition of all products
 - generic runfolder scaffolding for any products
 - since the top-level qc directory is no longer required, the tileviz
   directory is moved to the analysis directory
 - reshuffle of roles in npg_pipeline::roles:
     npg_pipeline::roles::business::base merged into npg_pipeline::base;
     npg_pipeline::roles::business::flag_options moved to
     npg_pipeline::base::options, a number of pipeline options from other
     modules moved to this role;
     npg_pipeline::roles::accessors moved to npg_pipeline::base::config;
     helper functions moved to a new role - npg_pipeline::function::util
 - ref_adapter_pre_exec_string method renamed to repos_pre_exec_string
 - metadata_cache_dir method, formerly in npg_pipeline::roles::business::base,
   removed; npg_pipeline::function::p4_stage1_analysis module, the only user
   of this function, switched to use the relevant accessor from the
   npg_pipeline::runfolder_scaffold role
 - minor changes for bcfstats qc check
 - executor type (lsf or wr) can be specified in the configuration file
 - wr executor:
     set per-job priority;
     increase priority for p4 stage 1 job and its predecessors;
     set priority of status and start-stop jobs to zero so that
     they are executed immediately, but still within dependencies
     and memory constraints;
     map queues to arbitrary wr options, in particular, a special queue
     for p4_stage1 maps to a specific cloud host flavour
 - correction of build method for rpt_list attribute in product
 - make bam_cluster_count_check pipeline job dependent on
     qc_spatial_filter (in function_list_central.json)
 - archival daemon - limit number of simultaneously archived NovaSeq runs
 - wr executor - explicitly propagate pipeline's environment to jobs
 - illumina archiver job:
     exclude discontinued verbose attribute and paths that are not needed
     for the minimal work this loader is doing now;
     remove LSF preexec requesting that the job is a unique runner since
     db queries are much simpler now
 - change signature of the autoqc archival job in line with extended
   functionality of the autoqc db loader (ability to find JSON files
   in the run folder)
 - change components_as_products method of npg_pipeline::product to
   return a list with one item when there is only one component in
   the composition (instead of an empty list)
 - tileviz index file with links to lane-level tileviz reports is created
 - seq_alignment supports HISAT2 aligner for RNA libraries
 - explicit iRODS destination collection is set for iRODS loaders,
   /seq/illumina/runs/RUN_ID for NovaSeq runs and /seq/RUN_ID
   for the rest
 - explicitly use iRODS loader from an 'old' dated directory for
   old style runfolders
 - a new function, archive_run_data_to_irods, to publish run-level non-product data to iRODS
 - modify run_data_to_irods_archiver module to ensure the interop files go to a dedicated directory
 - additional tags for NovaSeq in dbic_fixtures

release 52.1
 - bug fix in jobs names where jobs name should include the pipeline
   name: pipeline name is now propagated from the pluggable module
   to the function module; bug manifestation - job names contained
   function module name instead of the pipeline name, ie, for
   example prod_pipeline_end_26263_start_stop instead of
   prod_lsf_start_26263_central
 - pipeline name attribute is derived from the script name that
   invoked the pipeline, making it unnecessary to explicitly pass
   the function list name in the archival pipeline script
 - fix for seq_alignment so specified rna aligners do rna analysis
 - added (samtools) target stats to stage2 analysis
 - correct p4 prunes for samtools stats (target/baits)

release 52.0.5
 - bug fix in npg_run_is_deletable: stop using unsupported options
   for npg_pipeline::cache
 - npg_run_is_deletable should not expect adapter qc results for a
   pool, the source files do not exist since release 52.0
 - add log archiver to the end of the archival pipeline
 - use outgoing paths for jobs which are run after the run_qc_complete
   function; this patch also fixes the log file path for lsf_end job of
   the archival pipeline, which previously was always in outgoing

release 52.0.4
 - bug fix: change path for a file with LSF commands to a path in
   outgoing for jobs that run after the run was moved to the outgoing
   directory

release 52.0.3
 - bug fix: use analysis_path instaed of bam_basecall_path in a method
   that is used by both analysis and archival pipelines; the value of
   bam_basecall_path is available only when explicitly set, ie only
   in the analysis pipeline

release 52.0.2
 - allocate more memory to sequence_error and insert_size autoqc
   checks since they now use newer bwa, which creates twice larger
   reference index

release 52.0.1
 - alignment of tag#0 not done by default (align_tag0 flag added)

release 52.0
 - remove dependency of tests of LIMs XML, use samplesheet instead
 - remove dependency on tracking XML feeds
 - update p4 stage1 default values in general_values.ini
     restored p4_stage1_split_threads_count=4
 - removed illumina_basecall_stats function and associated code
 - remove generation of empty fastq and fastqcheck files
 - removed bam2fastqcheck_and_cached_fastq function
 - removed create_archive_directory function, scaffolding the runfolder
   is called in the beginning of the pipeline within the 'prepare'
   method of the analysis pipeline
 - increased number of threads for p4 stage1 (newer bambi version required)
 - added LSF-independent evaluation for number of threads
 - removed redundant dependency on illumina2bam jars
 - stopped forcing ownership and permissions when creating
   new directories
 - single log directory for all jobs with per-function subdirectories
 - added LSF-independent for number of threads
 - added wr executor
 - new modules to execute submission of definitions to LSF
 - captured dependencies between pipeline steps in a directed acyclic graph
 - moved flags, attributes and method related to the overall
   pipeline logic to npg_pipeline::pluggable
 - flattened directory structure for modules implementing functions,
   they all now belong to npg_pipeline::function namespace
 - removed methods representing functions, created mapping of
   functions to modules, methods and options in
   npg_pipeline::pluggable::registry
 - removed ::harold:: component from pipelines'namespace
 - removed post_qc_review pipeline module
 - added npg_pipeline_ prefix to this package's script names if
   was not part of their name
 - removed unused module for fixing Illumina config files
 - removed unused module for LSF job creation for tag deplexing -
   this is now done within p4 stage 1
 - removed unused implementation for function copy_interop_files_to_irods
 - removed unused spatial_filter, fix_broken_files and force_phix_split flags
 - removed a number of unused methods in npg_pipeline::base
 - no lane-lavel bam files are produced by p4 stage1 for pools - do not run
   the adapter check in these cases
 - adapterfind flag added to switch adapterfind on/off (default: on)
 - scaffolding of runfolder includes .npg_cache_10000 directory creation (lane and plex)
 - stage1 analysis: parse interop data for cluster count calculation (used for 10K subsampling)
 - seq_alignment reads tag_metrics files to calculate fraction for 10K subsampling
 - seqchksum_comparator function now uses seqchksum files from analyses (no regeneration)
 - QC spatial_filter now run as standard QC check
 - add p4s2_aligner_intfile flag to force temporary file production in stage2 alignment
 - p4 stage1 splice/prune directives moved from vtfp command line to params file

release 51.12.2
 - fixed lane taglist files for TraDIS libraries
     no longer pad spiked phix tag simply add missing i5 tag for dual index runs
 - update p4 stage defaul values in general_values.ini
     p4_stage1_memory=20000, +p4_stage1_slots=8, +p4_stage1_i2b_thread_count=8

release 51.12.1
 - tweak to GbS library type check in seq_alignment.pm as arrived as GBS (now case-insensitive).

release 51.12.0
 - Travis CI build - add iRODS test server
 - run_is_deletable script moved to this package from data_handling,
     custom conversion between run id and run folder path refactored to use
     npg_tracking::illumina::runfolder,
     lims-driver-type argument is added to reset the default samplesheet driver type,
     iRODS build is added to Travis CI configuration to enable all new tests to run,
     Log::Log4perl is used for logging
 - added support for GbS processing
 - travis build tweak for npg_qc

release 51.11.3
 - seq_alignment: fixes for no target alignment and no target alignment+non-consented human split

release 51.11.2
 - use align_intfile_opt=1 when aligning with star to produce intermediate bam file
 - by default, force bambi i2b to single-threading (general_values parameter available for override)

release 51.11.1
 - Handle dual indexes (create new format lane tag files)
 - remove remaining broken provisions for xml LIMs driver
 - use the new log publisher
 - now allows XA/Y-split with no target alignment

release 51.11.0
 - added support for RNA analysis/quantification using STAR and salmon
 - STAR alignment jobs get more memory using bmod after seq_alignment jobs have been submitted.
 - removed unneeded coordinate sort and duplicate marking when there is no alignment to a target reference

release 51.10.3
 - no alignments for chromium libraries
 - seq_alignment to do_rna analysis regardless of the organism specified (other conditions stay in place)

release 51.10.2
 - use bwa aln for human split with tophat target alignment

release 51.10.1
 - Modified qc run function list, removed copy_interop and switched archive_to_irods to samplesheet

release 51.10
 - Chained execution of RNA-SeQC to the vtfp/viv alignment cmd for RNA-Seq libraries only:
     entries for qc check rna_seqc removed from central function and parallelisation.
     code that created rna_seqc-specific directories has been removed as this is
     now handled by the check itself using qc_out arg.
 - remove GCLP-specific code and configuration files
 - remove unused force_p4 attribute
 - OLB analysis removed
 - recalibration removed
 - pb_cal_path and dif_files_path accessors disabled
 - allow p4 stage 1 to analyse runs with different length reads
 - illumina2bam function removed
 - update p4 stage 2 (seq_alignment) warn rather than croak if multiple references for tag 0
 - update p4 stage 2 (seq_alignment) to use bambi chrsplit instead of SplitBamByChromosomes.jar for Y-split runs
 - pipeline scripts - redirect stderr output to the log to capture output from all
   NPG and CPAN modules in one place

release 51.9
 - p4stage2 speed-up by caching references
 - p4stage2 errors in getting a reference made fatal
 - iRODS publish script new options: (1) --restart_file to pin the script's
     process file name to a particular LSF job, (2) --max_errors to force the script to
     fail after certain number of errors (10 specified in the configuration file)
 - seqchksum_comparator test fixed for gseq by generating a cram file with a header
   that lists a reference available on gseq and supressing an outside search by
   setting REF_PATH to an invalid value; the test will continue to work on hosts
   where REF_PATH i sset and available
 - consistent computation of absolute path, which takes account of substitution

release 51.8
 - when comparing checksums, generate seqchksums for each cram file and merge
   the results rather than merging the cram files and generating seqchksum

release 51.7
 - replaces the original log role with the one from DNAP utilities,
   which provides a Log4perl logger and some convenience methods.
 - new signature for the sequencescape warehouse loader so that it uses
   samplsheet LIMs driver at the analysis stage and ml_warehouse_fc_cache
   LIMs driver at the archival stage

release 51.6
 - test and code fixes to ensure problem-free tests under Perl 5.22.2
 - tweak to qc_report_dir in bsub command for one library per lane case
 - fix convert-low-quality flag in bambi decode command; set bid_implementation always to bambi

release 51.5
 - update p4 stage 2 (seq_alignment) to handle all cases (e.g. no target alignment, spike tag)
 - support generation of targeted stats files in seq_alignment.pm with p4
 - qc jobs creation, can_run, check object instantiation:
     do not supply path/qc_in, which is now optional
     do not set attributes that the object does not have
 - allow specification of implementation (java or bambi) of illumina2bam and bamindexdecoder
    in p4 stage 1 via general_values.ini
 - add Broad Institute's RNA-SeQC to list of autoqc checks
 - run bam_flagstats autoqc check via the qc script
 - tweak for targeted stats files and also human split

release 51.2
 - patch to script_must_be_unique_runner - only ignore exact matches to the job id
 - change function order to run p4 stage 1 analysis by default

release 51.1.1
 - extended is_hiseqx_run to detect HiSeq 4000 runs
 - samtools1 cat .. doesn't work with different references, replaced by samtools1 merge ..

release 51.1
 - replaced bamcat .. by samtools1 cat .. in seqchksum comparision
   previous command line was too long for large pools
 - changes for pools with >999 samples, LSF job array index now 5 digits
   modified tests
 - added lims_driver_type cli option

release 51.0
 - use npg_irods npg_publish_illumina_run.pl in place of data_handling irods_bam_loader.pl
 - provide appropiately changed second index read tags for ordered flowcell
   instruments (typically rev. complement) e.g. HiSeqX
 - in both the analysis and archival function order have an extra
   ml warehouse loader job to set the stage for loading to iRODS
 - warehouse loaders that are run after setting qc complete date
   wait for the runfolder to be moved to outgoing, their log location
   is updated accordingly

release 50.3
 - use 'purpose' field to decide if qc_run
 - study-specific software stack for the analysis pipeline
 - added new module for p4 stage1 analysis

release 50.2
 - names of the pipeline daemon modules and scripts harmonised
 - the daemon module does not inherit from the pipeline base class thus
   reducing the number of command line script options
 - common code moved from the daemon scripts to the daemon module
 - a new role for common accessors

release 50.1
 - bug fix to allow archival daemon to work (restore availabilty of run folder
   finding method)

release 50.0
 - purge carriage returns (as well line feeds) from study descriptions for RG header
   records (xml lims driver has previously done this as part of XML parsing)
 - require minimum version 5.10 for perl
 - add study analysis configuration accessor
 - simpler name for the archival daemon module
 - parent class for pipeline daemons
 - dry_run option for daemons
 - consistent behaviour of the archival and analysis daemons
   when LIMs data are not available in the ml warehouse and
   the run is not a QC run, the run is skipped
 - the pipeline daemons define the type of the pipeline to run
   (default, gclp, qc) and set appropriate backward-compatible
   options for the pipeline script
 - Log::Log4perl logger is used in pipeline daemons
 - cached samplesheet generation - use ml warehouse for all
   runs except QC runs, for which the old warehouse is still used
 - add npg_pipeline_job_env_to_threads script (to avoid excessive repeated perl one-
   liners in command arguments).
 - archival of logs should run after an asynchronous move to outgoing (peformed by the
   staging daemon) - paths adjusted and job preexec checking for the existence of the
   runfolder in outgoing is added

release 49.8
 - seq-alignment now uses bwa_aln_se for single read runs
 - disable log archival pending enhancements

release 49.7
 - seq-alignment - P4 and new bwa for older chemistries & forcing mem for alt references
 - bug fix after passing RG paramater to illumina2bam: change SplitBamByReadGroup options:
     do not set OUTPUT_COMMON_RG_HEAD_TO_TRIM, strip last component (runid_lane) from
     OUTPUT_PREFIX
 - use threading for bam and cram creation in seq_alignment
   references and GCLP
 - add attribute "gclp" common to analysis and archival scripts
 - function list config files always contain pipeline module name e.g. central

release 49.6
 - pass RG paramater to illumina2bam
 - add archive::file::logs

release 49.5
 - correctly determine path to SplitBamByChromosomes.jar
 - drop redundant do_markduplicates and not_strip_bam_tag options from args list
   of the old-style bam alignment script
 - factor out generation of bam_flagstats metics into a method
 - call new bam_flagstats execute method instead of invoking individual parsers explicitly -
   forward compatibility
 - npg_pipeline::cache - reuse_cache_only option added RT#486264
 - check for an inline index when calculating index_length

release 49.4
 - LSF job creation for autoqc checks - use qc check objects directly when
   testing whether to create a job

release 49.3
 - error if padding for spiked Phix index sequence is not long enough
 - kill unwanted jobs efficiently (one command for all ids and -b option)
 - call warehouse loaders with verbose option
 - call ml warehouse loader at the end of the analysis pipeline so that the product
   table is loaded by the time the run goes into QC thus allowing to query this
   warehouse using run id
 - simplified name generation for fastq files
 - use 'subset' option of the bam_flagstast autoqc result instead
   of the 'human_split' option
 - allow p4 to be used where no alignment is specified for target but human
     split (contains_nonconsented_human) is
 - new tests for various p4 analysis options in seq_alignment
     (20-archive_file_generation-seq_alignment.t)

release 49.2.1
 - to avoid deprecation warnings in Config::Any,
   ensure XS extensions are available for YAML and JSON

release 49.2
 - test updates only

release 49.1
 - remove 'move_to_outgoing' step from function list for qc runs

release 49.0
 - run the archival pipeline entirely in the directory where it was started, ie
   do not move the runnfolder to outgoing; this will be done by the staging
   monitor

release 48.9
 - run illumina analysis loader in a lowload lsf queue

release 48.8
 - pipeline daemon - when calling the pipeline, do not use paths that are local to the host

release 48.7
 - generate  fastqcheck files for empty fastq files explicitly without
   running fastqcheck executable, which is not available on gseq cluster
 - daemon to process a run if machine location is unknown

release 48.6
 - force gclp analysis along the p4 route

release 48.5
 - archive to a "gclp" iRODS if function_list looks like gclp variant
 - use low_load queue for upstream_tags qc (accesses tracking and qc DBs)

release 48.4
 - Make group to change analysis directories to optional
 - use LSB_BIND_CPU_LIST over LSB_MCPU_HOSTS to determine number of threads to use
   within a job (cope with hyperthreading where LSF gives one slot to what is presented
   as two cpu - this will try to make use of apparent CPUs)
 - make number of slots used by seq_alignment configurable
 - allow running on file server by
   + use npg_tracking::util::abs_path to patch absolute paths
   + avoid perl chdir to give job working dir
 - drop not_strip_bam_tag option, explicitly disable bam tag stripping in seq_alignment
 - add daemon.ini and optionally add command_prefix to commands
 - use lowload lsf queue
 - seqchksum_comparator to cope with higher plexing (with a chdir)
 - force HiSeq rapid run V2 flowcells (BCXX suffix) to use p4
 - enable p4 single-end processing (bwa mem only, not RNA or non-consented human split)

release 48.3
 - get informatrion about a spike directly from lims
 - use old bam_alignment.pl, not P4, if omission of alignments requested
 - option (default on) to force analyses to assume phix spike
 - force P4 and so bwa mem for runs with reads > 100bp
 - enable human split for P4 in seq_alignment (using bwa aln, adapter trimming)
 - run old warehouse loader live in order to pick up pool-level information
     that is currently needed in SeqQC
 - gclp-specific function list for archival

release 48.2
 - added update_ml_warehouse
 - removed sf48 from list of staging areas in green room

release 48.1
 - pipeline-specific function lists
 - setting olb or qc_run flags to true results in olb or qc_run function lists used
 - qc_run flag on its own does not cause a change of lims driver
 - unused pipeline flags and options removed
 - for gclp runs, the analysis daemon to pass gclp function list to analysis pipeline

release 48.0
 - if LIMS cached data creation fails, pipeline script fails before submitting jobs:
     removed spider function from function order for both analysis and archival pipelines;
     introduced spider boolean flag that defaults to true;
     spider is run within prepare() method before the functions are executed
 - removed test and live section in configuration files
 - removed configuration for external script names
 - 'PB_cal_bam' analysis pipeline renamed to 'central'

release 47.9.1
 - Fixed split sanity checks

release 47.9
 - analysis daemon patch: ensure runfolder glob expressions are used when finding the runfolder path
 - use samtools1 (rather than samtools1_1) for samtools in archival and P4 pipelines

release 47.8.1
 - workaround bug: daemon missing new warehouse access

release 47.8
 - GCLP compliance-related daemon changes:
     runs will not be progressed to analysis/archival unless the
     flowcell barcode is set in the npg_tracking database;
     runs are not going to be progressed if it's impossible to fetch LIMs data for a flowcell;
     both analysis and archival daemon to pass runfolder path to the
     pipeline script;
     if batch_id is available, pass it to the analysis pipeline script
 - use appropriate driver for samplesheet generation (xml, warehouse, ml_warehouse)
 - GCLP compliance-related pipeline changes:
     get the flowcell barcode needed for
     accessing LIMs information from runfolder path/content;
     use batch id if provided by the caller;
     derive the run id from runfolder path/content
 - check for RTA run tag is dropped in the analysis daemon - all current runs are RTA
 - use alt_process flag when archiving qc runs

release 47.7
 - switch seqchksum_comparator to cram, add new test data and updated tests
   convert all cram files to bam as current version of bamcat will not read cram
   dropped one test as converting an empty bam file to cram produces a valid cram file
 - More sanity checks: use of y split and nonconsented X and autosome split only with Homo
   sapiens reference, use of nonconsented human split only with non Homo sapiens reference.
 - always apply sanity checks (even when not running P4 based pipelines).

release 47.6
 - reenable archival of index files for CRAM/BAM files to iRODS

release 47.5
 - turn off BAM archival to iRODS

release 47.4
 - multiple TraDIS library types now in use, all assumed to start with TraDIS

release 47.3
 - P4 can process nonconsented X and autosome human split, and separate Y chromosome data
 - tidy of conditions for selection of p4 processing, and new force_p4 flag to override them

release 47.2
 - don't process phix using the p4 pipeline

release 47.1
 - when using and copying an existing cache directory copy everything (instead of
   restricting to npg directory)
 - try to create samplesheet if it does not exist, even if copying cache

release 47.0
 - code moved to git repository

release 46.3
 - test fix

release 46.2
 - use samtools1.1 in seq_alignment P4 based analyses
 - externally specified webcache and samplesheet are copied to the default location
     inside the analysis folder
 - seqchksum primary data comparison between final product and post illumina2bam
 - run seqchksum and cluster count check at same time as post bam qc
 - tag list files creation:
     remove dedicated function
     call the code from illumina2bam function
     refactor into a stand-alone per-lane module
     create these files in the metadata cache directory
 - allow ref_match qc jobs to run 8 at a time (patched Bowtie ameliorates Lustre problem)
 - use subtemplate/library base templates rather than monolith ones for seq_alignment P4
 - do not run lane level pulldown_metrics job for a pool
 - extra seq_alignment check that run is compatible with available P4 pipelines
 - limit bam split by tag to lanes requested (fix)

release 46.1
 - for V4 HiSeq runs without a reference use bam_alignment.pl

release 46.0
 - remove redundant npg_pipeline::archive and npg_pipeline::roles::business::file_constructs modules
 - remove dependency on tag files npg_common::roles::run::lane::tag_info role
 - remove a callback for a phix flavour of the sequence error check (function is not in use)
 - move options for the adapter detection job to where the job is generated
 - error is thrown for non-existing qc check
 - remove generation of tag files (tag list files remain)
 - always create new tag list files
 - remove unused configuration options
 - remove --lane pipeline option (was used only in tests)
 - move generation of the bam2fastqcheck_and_cached_fastq job out of a module for
     job generation for autoqc functions
 - remove unused scripts

release 45.6
 - remove mostly redundant npg_pipeline::roles::business::internal_info, move
     tradis flag to the module creating illumina2bam job
 - remove redundant npg_pipeline::roles::business::bustard_lsf_reqs

release 45.5
 - remove unused callbacks for old-style run and lane status updates
 - remove a callback for lane completion files
 - remove --no_status_updates pipeline option
 - remove a prereq. script for checking for existence of files

release 45.4
 - omit PhiX sample name and study from strings generated for illumina2bam
   BAM RG record generation (lane/pool level)
 - ensure ref_match qc jobs run serially (to try to alleviate Lustre slow io
   on simultaneous file read bug)

release 45.3
 - write log files for status change to qc complete to outgoing

release 45.2
 - remove the following functions from function order:
     status updates that do not create status files
     redundant touch_completed_lane

release 45.1
 - bug fixes and code improvements in a callback for file-based statuses
 - file-base status updates added to function order
 - ensure P4 pipelines in seq_alignment are aborted if required analysis is
   not yet supported
 - remove bam_alignment and rna_seq_alignment steps (having been replaced
   by seq_alignment)
 - run bwa mem P4 alignment pipeline for V4 HiSeq runs as well as HiSeqX runs

release 45.0
 - Use P4 based BWA Mem analysis in seq_alignment if HiSeqX run
 - Use variable number of CPU slots for seq_alignment jobs (12 to 16)

release 44.15
 - Use soft filtering instead of hard filtering for spatial_filter
 - generate bam_alignment autoqc json for RNAseq analyses
 - don't try per plex "seq_alignment" analysis  or upstream tag qc
   if no indexing read
 - callbacks for functions saving run and lane statuses to file

release 44.14
 - switched cluster count check to InterOp files
 - reinstated bam_cluster_counter_check for HiSeqX

release 44.13
 - seq_alignment refinements:
  + to RNAseq p4 script pass:
   - library_type, fr-unstranded or fr-firststrand if library is dUTP
   - AlignentFilter.jar location
   - real PhiX fasta location
  + add autoqc bam_flagstat json generation

release 44.12
 - increase nfs resources for seq_alignment to 4
 - drop localscratch requirement for seq_alignment
 - amended generation of rna_seq alignment commands to use new parameters, and amended corresponding tests

release 44.11
 - set PU option when calling Illumina2bam
 - HiSeqX run: skip bam_cluster_counter_check

release 44.10
 - update p4 vtfp template location in seq_alignment
 - do not run illumina_basecall_stats step for HiSeqX data

release 44.9
 - parallelise seq_alignment function

release 44.8
 - use seq_alignment module to replace bam_alignment to produce
   production output files and get rna analysis into production

release 44.7
 - use analysis_path as a location for the cached data directory
 - allow for flattened runfolder directory structure, ie do not
   insist on Illumina RTA directory structure

release 44.6
 - remove unused test data
 - use more up-to-date runfolder directory structure in tests
 - remove unused methods from test utility module
 - do not use analysis_path either in tests or in the code - this option is not
   being used
 - remove unused analysis_type option to the latest summary link creation job

release 44.5
 - Add qc_verify_bam_id to list of qc functions

release 44.4
 - pool-level asset ids are not loaded from a samplesheet, creating problems in SeqQC;
   warehouse loader not to take lims data from a cached samplesheet

release 44.3
 - pipeline's unused no_spider flag removed
 - 'spider' function re-implemented to create a cache suitable for
   samplesheet-based lims objects
 - cache directory moved down to the bam basecall directory
 - 'create_webcache_softlink' function removed since the location
   of the cache is now inambiguous
 - stand-alone module npg_pipeline::cache for generating a cache
 - unused functions for handling emails in tests removed
 - 'no_recalibration' flag replaced by 'recalibration' flag that
   defaults to false
 - analysis pipeline is started without explicitly using setting
   'recalibration' flag
 - use Biobambam based adapter detection instead of illumina2bam's

release 44.2
 - autoqc data retriever has changed, update the constructor's attributes

release 44.1
 - added Illumina2bam.jar options for runs with an inline index to put the
   tags on the read with the inline index and modified tests accordingly

release 44.0
 - location of the log for the archival warehouse loader job changed
   from the analysis directory to outgoing
 - reduce dependency on npg_common:
     parse configuration files directly;
     move functionality of the npg_common::roles::run::fs_resource
     role into the base class;
 - remove run_conf and add_to_run_conf attr/method from the base class

release 43.4
 - extended inline index to read 2
 - create tileviz directory when archive and qc directories are created

release 43.3
 - remove tileviz function from the pipeline
 - test update following changes to ping procedure for npg daemons

release 43.2
 - added --tileviz option to spatial filter parameters in pb_cal_align command
 - changed default region size to 200 and dropped region_min_count
 - added a check for pools with only one non-phix tag and extended tests

release 43.1
 - remove unused cram file generation function
 - remove provisions for running daemons on the old lenny farm
 - daemon to start analysis and archival for run folders that are co-located with
   daemon's host
 - update hosts in daemon utility that runs the pipeline daemons
 - upgrade bam alignment job memory requirement to 16GB
 - drop appending boost library path to LD_LIBRARY_PATH - not needed
   on Ubuntu precise
 - rely on path to find tophat2 executable

release 43.0
 - remove analysis and archival daemons dependency on npg::api, replace by
     direct calls to tracking database
 - remove analysis adaemon dependency on staging area globbing
 - increase job priority of HiSeq2500 runs
 - fix a bug in calculating jobs priority - priority should be set regardless
     of whether a priority value is set in teh tracking database
 - if the run does not have RTA tag, daemon will try again later
 - analysis daemon to call analysis on a whole run rather than listing
     lanes explicitly
 - remove analysis daemon dependency on LIMs data
 - remove definition of lsf_resource_select from the config file;
     both daemons to supply this option as "lenny" if running on the old farm

release 42.7
 - analysis daemon to submit runs form a subset of staging areas depending
     on the cluster name it is running on
 - redundant tests and test code removed

release 42.6
 - turn off default PhiX based Qval calibration
 - hard code the memory rather than look in config file
 - remove mocked objects for qc tests and add explicit test for qc_adapter
 - separate test executables for lsadmin

release 42.5
 - improvements to lsf_job module and its tests
 - to be able to submit tileviz job accross farms,
     drop request for particular nodes from the tileviz lsf job spec

release 42.4
 - new module lsf_job to generate LSF7/9 memory limit strings
 - remove /software/bin/perl in local LSF commands

release 42.1
 - add upstream_tags qc check

release 42.0
 - to ensure host-specific path to script is used, use bare script name in daemon definitions

release 41.10
 - job that updates run status to 'run archived' should write log to analysis not outgoing
 - production environment is now set in login shell - no need to set npg
   and npg cpan lib location through PERL5LIB;

release 41.9
 - patch for adaptor autoqc jobs memory requirements; mismatch in
   requested and allowed causes an error in job submission on farm2

release 41.8
 - patch to script_must_be_unique_runner - it's job id we need

release 41.7
 - patch to script_must_be_unique_runner - having a pipe expands the value
   of $LSB_JOB_INDEX prematurely

release 41.6
 - archival to irods jobs for the same run are prevented from running concurrently
 - qc_adapter uses explicit span hsots in bsub command

release 41.5
 - pg_pipeline/analysis::harold_calibration_bam, alignment_script invocation: removed
    deprecated --intensity_dir flag; added --bam_join_jar flag which uses CLASSPATH
    to locate its argument
 - use one nfs slot for rna alignment since all compute is done locally on a node
 - finding mountpoint for directories in /tmp does not go well under erl 5.16.3
   on farm-precise-dev64; explicitly set TEST_FS_RESOURCE in the tests for
   rna alignment farm job creation

release 41.4
 - OLB can use more CPUs - from 8 to 16 (changed from fixed 8)
 - --no_recalibration option no longer stops PhiX alignments
 - amended npg_pipeline/archive/folder/WebCache.pm and lib/npg_pipeline/pluggable/harold.pm
      to use script_name attribute instead of $PROGRAM_NAME

release 41.3
 - ensure irods archival does not block setting qc review pending status -
   bug fix in the parallelisation configuration

release 41.2
 - changes to tophat alignment script to cope with single reads
 - qc_adapter uses 2 cpu 1500M, illumina2bam uses 2 cpu 4000M
 - move to qc review pending state does not depend on the outcome
   of archival to irods to allow for manual qc to proceed reagrdless
   of the state of the IRODs repository; failed archival to
   irods jobs will still show in stuck jobs list
 - fixed a test that accessed xml feeds from live url

release 41.1
 - rna-seq alignment added

release 41.0
 - pipeline daemons settings to work under perl 5.14
   this set up requires that '/etc/bashrc' is sources in the user's
   .bashrc
 - perlcritic policy name printed when perlcritic errors are displayed

release 40.6
 - return archival of bam files to irods to the analysis pipeline

release 40.5
 - local analysis and archival deamons defenitions (moved from instrument handling)
 - take inline index end from st::api::lims module

release 40.4
 - exclude archival of bam files to irods from the analysis pipeline -
   temporary measure to tier over a whole day of irods maintenance

release 40.3
 - following controlcentre-less deployment of daemons, irods path is lost
   in deamons; replace sourcing lsf configuration with sourcing /etc/bashrc
   which sould take care of lsf configuration and add whatever is defined
   in .softwarerc (eg irods)

release 40.2
 - limit max threading for phiX bwa sampe (so we don't break memory limit)

release 40.1
 - bugfix - fixed cycle_start1 in pb_calibration jobs for '3 prime poly-A pulldown' lanes

release 40.0
 - dependency on /software removed, filesystem_locations.ini configuration file removed
 - production pipeline daemons to use standard error for logging, which will go to a file
   designated when setting the daemon
 - no fall back onto stored tag files, LIMS should provide information about tags
 - pb calibration tools are located dynamically
 - a full path to OLB in the configuration file
 - unused npg_pipeline_preexec_lsf_resource_max script removed
 - allow alignment jobs to use 6 to 12 processor slots
 - removed type==X86_64 lsf select option that was used for some autoqc lsf jobs
   since it does not combine well with select[lenny] or similar
 - added lsf_resource_select pipeline option that is set by default to lenny in the config file;
   if set, this option is added as -R select[xxx] to all lsf job submissions;
   if set for pipeline daemons, gets appended to pipeline script options
 - installing data/config_files added to the build's install target
 - lsf configuration file path is stored in the pipeline configuration files
 - threading in sam{se,pe} and bump bam_alignment memory up to 13200MB

release 39.7
 - removed hardcoding illumina2bam location from the pipeline
 - job creation fails if necessary jar files not found
 - outdated special test for bam alignment tradis removed
 - change pb calibration version to 10.6
 - removed hardcoding a full path to the bam alignment script

release 39.6
 - spatial filter - default to removing failed reads and use V10.5

release 39.5
 - bump BAM creation memory from 8G to 10G

release 39.4
 - fix running of pb_align for single read data
 - loosen REs looking for cycles to use fo rindex in 3' pulldown sample descriptions

release 39.3
 - fix misleading cluster counter check fail message
 - disable cram creation until tools supporting 1.1 are released

release 39.2
 - only apply spatial_filter if a spatial_filter filter file exists
 - use lower case for homebrew BAM tags used for random bases in 3' pulldown library illumina2bam usage
 - extend 3' pulldown "jecfoo" to cope with index starting at different cycles and different read lengths
 - use spatial filter numbers when checking cluster counts add up
 - remove unnecessary export of npg_comon modules
 - reflect the move of some npg_common modules to the npg_tracking namespace

release 39.1
 - bugfix - use bash for PB_score bsub command (as it uses a bash'ism)

release 39.0
 - hardcoded list of special-index library types should be compatible with tracking
 - modified illumina2bam to handle the "jecfoo" special read 1 index
 - reflect the fact the run, lane and tag roles moved from npg_common to npg_tracking namespace

release 38.3
 - avoid pointless compression in data pipe out of spatial_filter in PB score jobs

release 38.2
 - switched to v10.1 of pb_calibration

release 38.1
 - bugfix spatial filter takes raw intensity path, not dif file location
 - bump filesystem resources used at calibration table generation step

release 38.0
 - daemons updated, outdated code removed
 - spatial filter added
 - calibration code changed to V9 - one table calibration (incudes both reads)

release 37.2
 - analysis daemon patch to exlude deleted earlier option

release 37.1
 - redundant modules removed
 - default for the local flag reflects the value of no_bsub flag
 - spatial_filter flag added and propagated to illumina2bam job
 - bump OLB to 1.9.4
 - setting nonconsented human and spiked phix flags for a lane - dependency on npg tracking database removed

release 37.0
 - don't stop spiked phiX "harold" alignment if no_recalibration is set - we still need to filter any PhiX out.
 - Add adapter detection code after Ilumina2bam for paired read data (data in "a3" and "ah" tags)
 - TraDIS tags tr and tq no longer stripped by BamTagStripper wrapper so turn back on strip BAM tags by default for TraDIS

release 36.13
 - tileviz job creation improvements in order to address lsf job failures due to problems with the nfs file system:
     preexec to check for the existence of the qc directory,
     pipeline script to create the tileviz directory if it does not exist

release 36.12
 - bug fix; stopped using roles that were removed in the previous point release

release 36.11
 - change function_order for tileviz and log name
 - corrected syntax error in construction of job command in cram.pm
 - added tests for cram.pm

release 36.10
 - bug fix for tileviz and calibration_table jobs

release 36.9
 - npg_pipeline::analysis::harold_calibration module deprecated, its test removed
 - attributes/methods for retrieving control species reference simplified
 - removed npg_pipeline::pre_exec::references_adapters and refactored bin/npg_pipeline_preexec_references to use reference finder roles directly
 - removed npg_pipeline::roles::business::pre_exec_strings, its code integrated into npg_pipeline::roles::business::base
 - fixed files_present_pre_exec_string function; preexec script should ensure that all lanes (not only the ones currently processed) are ready for the state change
 - removed npg_pipeline::pre_exec::FilesPresent; replaced its code with simple code snippet in npg_pipeline_files_present
 - added tileviz function

release 36.8
 - amended cram.pm to supply archive_path to the cram_generation module to avoid lookup at cram creation time; reenabled cpu_limit addition to job name; removed unused code

release 36.7
 - added cram.pm module to create lsf submissions for bam to cram conversion; added cram_generation method to PB_cal_bam.pm

release 36.6
 - pass is_paired_read flag to bam_alignment scripts
 - bam pipeline diagram

release 36.5
 - convert illumina2bam path to absolute path and pass the result to bam_alignment script as well

release 36.4
 - add pulldown metrics autoqc check
 - change illumina2bam jar file name to Illumina2bam.jar

release 36.3
 - ensure crashing analysis launch for one run does not affect others launching

release 36.2
 - use index_length method inherited from long_info role in create_lane_tag_file to avoid to rebuild

release 36.1
 - remove archive lane directory and bustard directory for auto qc results loading

release 36.0
 - Added copy_interop_to_irods

release 35.3
 - npg tracking db fixtures fixed to reflect db schema changes in pending npg-tracking release 68.2

release 35.2
 - ensure use_bases is passed in bsub of old deplex jobs

release 35.1
 - touch complete lane job output name fixed; its command line generated listing only the necessary options

release 35.0
 - roll back NoGetopt metaclass in lsf queues attrs

release 34.3
 - bin/npg_pipeline_check_lsf_jobs now contains David's script copied from ~dj3/team117/npgsj
 - npg_pipeline::ConfigReader removed since this was just on object wrapper around a role
 - instrument_type and instrument_model pipelien options removed, not needed as options
 - old pipeline option to switch OLB preprocessing, defaults to false
 - npg_pipeline::analysis::bustard4pbcb - new module for preprocessing with OLB
 - npg_pipeline::pluggable::harold::PB_cal_bam_qc (with tests and a script) removed, its functionality moved to npg_pipeline::pluggable::harold::PB_cal_bam
 - execution of spidering moved to npg_pipeline::roles::business::base, special module for it removed
 - unused no_cached_webservice_data and webservice_cache_dir options removed
 - sourcing lsf and oracle conf files removed from the daemons, role and config file for this removed
 - archive_to_irods step called at the end of analysis, no_irods_archival option to toggle this
 - references config file removed
 - phix snip file location in config file changes from the master ref repository to lustre mirror
 - some unused attr of the base object and roles removed
 - some options and attributes marked as not available for setting from the command line
 - add a not_strip_bam_tag flag to pass to bam_alignment script to keep tags like OQ, ci etc. in final bam file
 - leave bam_alignment.pl script to figure out number of threads to use itself (from LSB_MCPU_HOSTS environment variable)
 - set bwa aln threads using LSB_MCPU_HOSTS environment variable in PB align commands
 - no_sf_resource flag added to allow for running on an LSF cluster where sf and irods resource is not defined
 - npg_pipeline::roles::business::databaseConnection role removed; the code switched to using npg_tracking schema attribute that is inherited from npg_common::...path modules
 - npg_pipeline::pre_exec::connectDBIxTracking module removed; bin/npg_pipeline_prexec_connect_dbix_tracking uses teh npg_tracking_schema attribute of npg_pipeline::base directly

release 34.2
 - unused npg_pipeline::reorder_fastq and npg_pipeline::Checker removed

release 34.0
 - spidering simplified and speeded up
 - tests that request NPG and Sequencescape XML feeds use webcache and nothing else
 - tests that post to NPG XML removed
 - tests that request connection to external live databases removed
 - propagation of the ref repository location to the can_run part of npg_pipeline::archive::file::qc
 - tests that access reference repository use test repository
 - unused test data (xml files) removed

release 33.7
 - Add option to BamIndexDecoder to convert low quality bases in barcode read to Ns and increase MAX_NO_CALLs from 4 to 6 for single plex lane

release 33.6
 - use lsf irods resource for bam loading job

release 33.5
 - a script to compute pipeline performance

release 33.4
 - bug fix: naming of empty placeholder fastq files for a single run RT#245665
 - unused scripts deleted from external_script_names.ini

release 33.3
 - set recalibrated path for create summary link lsf job

release 33.2
 - code from module npg_pipeline::pluggable::harold::qc moved to npg_pipeline::pluggable::harold
 - modules that inherited from npg_pipeline::pluggable::harold::qc noe inherit directly from npg_pipeline::pluggable::harold
 - module npg_pipeline::pluggable::harold::qc and its tests removed
 - script npg_pipeline_qc removed
 - a new update_warehouse function created
 - create_webcache_softlink function added to the pb_cal_bam_qc function order

release 33.1
 - module npg_pipeline::run removed, its children inherit directly from npg_pipeline::base
 - npg_pipeline::run::folder::move refactored to cope with moving folders whose names do not conform to standard RT#244644
 - npg_pipeline::run::folder::link refactored to pass options to a script explicitly
 - lsf job for creating the summary link moved to the small queue
 - nfs resourses string removed from creating the summary link and moving runfolder lsf jobs
 - removed unused test data directory t/fuse
 - all job scheduling code moved to npg_pipeline::pluggable
 - a list of submitted job ids returned unsorted to maintain the actual order the jobs were submitted in
 - for bsub command, npg_pipeline::base->submit_bsub_command returns job number as integer
 - standard bsub return value (job number as a phrase) for the test bsub script
 - function create_webcache_softlink moved up to npg_pipeline::pluggable::harold to make it available for the bam pipeline

release-33.0
 - either launch all jobs or none, ie if cannot launch all jobs, kill the once that has been launched; RT#243670
 - token lsf job at the end to make last job failure trackable RT#244290
 - methods and accessors moved between base, pluggable and harold to achieve a more logical split between these three mosules
 - functions and accessors for inferring function order simplified
 - use of 'NoGetopt' metaclass for attributes that do not have to be script options
 - Keep calibrated qualities score when merging with original phix alignment
 - No longer vary filesystem resources used for BAM and fastq split by tag depending on number of plex (Sanger ISG have upgraded NFS server kernel to avoid XFS/NFS fragmentation bug)

release-32.2
 - fix missing phasing numbers in BustardSummary.xml - illumina_basecall_stats

release-32.1
 - move forward qc_tag_metrics just after illumina2bam
 - parallelise illumina_basecall_stats with illumina2bam
 - croak when no expected tag sequence or index given in sequencescape and don't create one based on the stardard illumina or sanger tag list
 - make sure harold_recalibration job submitted to creat bam file soft link when no_recalibration flag given
 - explicit arguments are given to the illumina analysis archival scripts to prevent future failures when rearrangements are made in the parents, see RT#243937

release-32.0
 - change to new BAM based pipeline for default analysis
 - suspended start of the pipeline
 - config path is built relative to the bin directory; if running from the local directory, local configuration is going to be used
 - spidering methods list reduced
 - increase max_no_calls for decoding if only one plex for a lane

release-31.1
 - special case of bam input for the adapter check
 - unused scripts scripts/functional_script.pl scripts/spider_batch removed
 - extra function in the function order for pb_cal_bam, bam_cluster_counter_check

release-31.0
 - don't try to return control recalibration table if no position given
 - skip non spiked-phix lane for recalibration in PB_cal_bam
 - create lane and lane qc directory in create_archive_directory function order
 - add create_archive_directory in PB_cal_bam
 - add bam_alignment function_order in PB_cal_bam, for bam alignment, filtering, sorting and markduplicates
 - increase bwa aln threads from 4 to 6 in PB_cal_bam, and get their value from config file
 - separate module for autoqc functions npg_pipeline::pluggable::harold::qc
 - pb_cal_bam_qc combined module integrates pb_cal_bam with qc and post_qc_review
 - hardcoded description of a study for control entity
 - npg_pipeline::roles::business::base clean-up - redundant test-related code deleted
 - npg_pipeline::daemons::harold_analysis_runner - calles to batch->lanes replaced with
   calls to the new st::api::lims module
 - npg_pipeline::pluggable::harold::post_qc_review - migration pipeline related functions deleted
 - npg_pipeline::archive::mpsa_to_irods_migration_helper and its tests removed - not needed
 - function for creating empty fastq files and cached short fastq files from a bam file
 - function to run tag_metrics autoqc check
 - qc script to take --qc_in and --qc_out arguments instead of --archive_path to allow for
   being flexible about qc input directories
 - parallelesation of  archive_to_irods and archive_to_sra removed since archive_to_sra is not used any more
 - npg_pipeline::roles::business::base->batch method removed
 - some changes to the npg::api::lane object usage to stop using deprecated methods, especially getting hardcoded references

 - introduction of webcache in tests to cope with npg::api::lane methods using st::api::lims object and the latest batch xml
 - explicit spidering of st modules from npg::api modules discontinued; getting references and insert sizes explicitly in spidering discontinued since this should be covered by spidering the lims objects

 - redundant code removed:
     npg_pipeline::pluggable->alert accessor
     npg_pipeline::dispatch_tree::evaluator module removed

release-30.4
 - schema info picks up from a local directory before the users directory. Move
   run_lane_status changes to be run from the runfolder, and this should avoid this
   problem
 - don't try to run any recalibration on a lane marked control through PB_cal

release-30.3
 - only run PB_cal recalibration on a lane which is either phix or a control

release-30.2
 - enable genotype qc check

release-30.1
 - ensure that the tag files can be created if the tag on a spike is longer than the tags on the plexes

release-30.0
 - pb_cal_bam: turn off compression for pb_predictor bam output and merge phix alignment into this output
 - split_bam_by_tag function order added for pb_cal_bam
 - increase illumina2bam fs resources from 1 to default 4
 - increase the number of log files for check_lsf_jobs to look through
 - finish added to function order by default
 - update run_lane status, which will handle updating runs to analysis complete/qc review pending

release-29.3
 - make sure the same study not stored more than once for a multiplexed lane

release-29.2
 - phasing for lane changed to lane from auto
 - remove code and files that existed from initial ideas about the pipeline setup

release-29.1
 - bug fix about file name for lane tag

release-29.0
 - pipeline to use single access point lims module
 - pipeline to take actual positions from batch xml in prererence to the run-lane information from the tracking database
 - tag lists generated only for the lanes the pipeline has to deal with
 - vary filesystem resources used for fastq split by tag depending on number of plex

release-28.10
 - bump up filesystem resources used for BAM mark duplicates

release-28.9
 - decrease cpu requirement for non-consented and spiked phix fastq splitting from 12 to 8

release-28.8
 - switched to branch 7.0 of PB_cal (detect bad tile/cyles + new caltable format)
 - bump up filesystem resources used for creating fastq files

release-28.7
 - bug fix to catch the command line for recalibration_alignment for schema information

release-28.6
 - bam & markduplicate files need creating for removed phix, even if the lane is multiplexed

release-28.5
 - daemon only submits for lanes present in batch xml
 - spidering only spiders lanes which are declared from the positions method

release-28.4
 - get study from lane entity directly instead of from sample

release-28.3
 - use study publishable name for bam header, and add study description as well

release-28.2
 - increase cpu requirement for non-consented and spiked phix fastq splitting from 4 to 12

release-28.1
 - OLB version upped to 1.9.3
 - bugfix - BamIndexDecoder not merge by subversion for release-28.0 - corrected
 - bugfix - Jobs which are launched by a job which is part of an array, take the array index as part of the job requirement

release-28.0
 - lane based post_qseq launched
 - analysis complete and qc review pending moved to primary analysis pipeline
 - analysis complete dependency on post qseq, plus pre-exec test for existence of
   files in archive directory which will be written at end of each lanes secondary
   analysis
 - create a lane taglist file with tag sequence, name and library, sample and study name
 - pipe illumina2bam output to BamIndexDecoder if multiplexed run

release-27.3
 - patch to fix only getting stats for lane demultiplex if the lane is multiplexed
 - bustard and gerald lane based option
 - pass through bustard.py parameters with override_all_bustard_options
 - bugfix - ensure that spidering gets assets for plexes

release-27.2
 - increase memory requirement for illumina2bam job to make sure JVM can start

release-27.1
 - new function_order illumina2bam to convert bcl files to bam
 - reduced spidering to only do functions we know are called
 - dependency on current running job added to any jobs with no dependency
   if the job launching is a job itself
 - remove dependency on MooseX::InsideOut (which is broken in Moose2.0)

release-27.0
 - increase number of job io slots for pb_cal jobs to 4
 - increase number of processors to 4 for score and alignment
 - push number of processors through to bwa with aln_parms
 - stop bam production for full lanes which are multiplexed
 - stop the subsequent mark duplicate jobs for those lanes
 - stop the subsequent gc_bias qc check for those lanes
 - in scripts a helper script for checking spidering. This is always subject to change!

release-26.4
 - increase memory for bam_markduplicates to cope with higer density coverage

release-26.3
 - spidering imporovements to capture more data to ensure we get full requests to get the correct study for the sequencing request
 - all runs without a control lane will run with the PB_cal no recalibration option

release-26.2
 - job_priority option, to enable a user to determine the job priority to be used for all jobs, regardless of the queue to which the job would be submitted
 - remove bam_index function order
 - fix launching the post_qc_review in pipeline migration helper to include user defined requirements
 - spider calls studies on lane to ensure that we get the studies
 - move run folder drops the log file into a log directory within the folder moved to, rather than just the folder,
   so that any wildcard matching won't find that by accident

release-26.1
 - spidering improved to pick up more relating to samples on multiplex lanes, but not to go down the children, as this might end up pulling the entirety of Sequencescape
 - munge summary files removed from function_orders.yml as no longer necessary to run
 - bugfix: correct cal table name should be generated for all functions/scripts which need access to it
 - references_adapters directory check: must only replace the word references with adapters, not if is is part of a larger word or construct

release-26.0
 - removal of the munge filenames/readnames that were needed for old version of GERALD recalibration
 - add in job_name_prefix (both in general_values.ini and as command option) to add a prefix to all job names, for ease of seeing them in lsf
 - no_secondcall flag to ensure switch off generating second basecalls and storing them in the bam files
 - update live versions of OLB (for bcl2qseq) and CASAVA

release-25.1
 - addition of code to check the lsf queues for stuck runs and let you know which jobs failed

release-25-0
 - complete removal of srf generation and code for gcfreq creation
 - removal of illumina_pipeline_bin and it's conf key/valeu pairs as legacy which is not needed
 - switched order that fastq2bam jobs are launched, so that full lanes bams are generated in preference
   to plex ones. This may give a slight time improvement due to more efficient resource allocation
 - move as much qc to run in parallel with fastq2bam as possible, to endeavour to reduce the time these
   extend the pipeline by

release-24.4
 - daemon for launching analysis to check if the run has spiked lanes, and then launch PB_cal for spiked, with a
   no_cal/bustard&gerald to run alongside

release-24.3
 - add bam cluster count checking based on bam flag stats

release-24.2
 - pre-exec references job added to fastq2bam jobs as these need to query the references repository during running
 - pre-exec references job added to alignment and calibration jobs in PB_cal
 - spiked calibration tables need to know the snp files for phix
 - phix snp file added to pb_cal_pipeline.ini, so as to be retrieved for calibration job

release-24.1
 - turn off running full PB_cal pipeline as standard
 - lsf_queue and small_lsf_queue to be used to determine queues, so now functional command line options

release-24.0
 - a function to perform the ref_match autoqc check
 - no_srf_generation stops trying to split and index srf files
 - bugfix - is_spiked_phix is boolean
 - a function to split nonconsented if not done yet
 - if the run is performed on a HiSeq, then do not create srf files
 - a function to perfor a sequence error check for spiked phix part
 - an ability to pass extra options from functions to an autoqc script

release-23.0
 - bug fix to make sure correct basecalling software returned from bustard config xml file
 - bugfix - drop tag from readname in srfs for lanes on multiplexed runs which are not multiplexed
 - deal with spiked in phix for pb_cal calibration
 - patch - give Instrument generated BaseCalls directory to setupBcl2Qseq.py
 - tests: now use domain test in the conf files, so that consistency can be kept in tests, whilst live info may change

release-22.0
 - spiked phix splitting will generate fastqcheck and md5 for the newly generated fastq files
 - remove the file renaming part from spiked phix splitting command for schema information
 - consider spiked phix part for cluster count checking
 - strip out all dependencies on srpipe::util
 - strip out dependencies on srpipe::config::constants and srpipe::config::instruments
 - spidering now calls the required_fragment_size on an asset to ensure that any further xml is loaded

release-21.1
 - fastq generation only adds the --index flag on lanes which are multiplexed, not all lanes on a run
   which have the indexing cycles performed

release-21.0
 - the pipeline to spider over requested lanes only
 - moved lane_tile_clustercount to npg_common::roles::run::long_info
 - demultiplexing only tiles which it can find in the Data/Intensities/config.xml file (since HiSeqs do not have consecutively numbered tiles)
 - phasing and matrix options moved to conf file, and phasing, prephasing and matrix now options to be passed on analyse_RTA's command line
 - using reference finder for human reference location for creating nonconsented human part bam file
 - bjobs for spliting spiked phix out, renaming srf and fastq files, and generating bam file
 - npg_pipeline::analysis::FixConfigFiles - go through the config.xml files in Data/Intensities and Data/Intensities/BaseCalls, and check that
  1) Last Cycle numbers and number of reads in each are the same (croak if not)
  2) the runfolder (on fs) has the same name as in NPG tracking (croak if not)
  3) Assuming 1 + 2 OK, then ensure that both config files have the correct Instrument name, runfolder name and id_run (fixing if needed)
 - add nonconsented splitting command line and spiked phix spliting program to schema information

release-20.1
 - MPSA archived HiSeq runs no longer visible by default

release-20.0
 - bcl2seq can have separate path from OLB

release-19.0
 - a post_qseq function to generate a stand-alone archive directory for old-runs2irods pipeline
 - a post_qseq function to call the post qc review script
 - SecondBaseCall - pb_cal needs to start producing second base calls
 - check recalibrated qseq files are original. If not, pass the original qseq files to bam generation

release-18.4
 - moving a run folder no longer requires using srpipe::util, so should be adaptable for anything, although, it no longer
   copes with a paired run
 - SchemaInformation now has improved data set, for preparation to go into the Bam headers

release-18.3
 - qc_cache_reads - additional step which will cache reads for qc's to use, saving processor time
 - archive_to_irods now in parallel with archive_to_sra
 - id_run now to be passed to the qc tests in the command line
 - srfs - index has increased memory for HiSeq benefits. srf_creation has increased memory so that not too many get launched
   on the same node

release-18.2
 - patch - webcache now checks the program name as a pattern match rather than an equality, in case the program name contains a path
 - move runfolder bug - remove the name check against the runfolder as name will not have any padding 0's
 - md5's - don't record the md5's of full fastq/srfs where the lane shou;d have split non-consented data
 - improvements to schema_information to make DS a more accurate description, and bugfix where we weren't getting the correct PB_cal information

release-18.1
 - Patch to SchemaInformation to cope with some changes to the way npg_common operates
 - parallelise hash now in a config file
 - removed some now unnecessary hashes/arrays of function orders and parallelise
 - test for qseq2fastq.pl will check to see if there is an md5sum and fastqcheck which can run on your system
   and modify/skip tests that rely on checking this functionality. Note: If this is the case, then you will
   need to modify the production code accordingly

release-18.0
 - Dependency on srpipe::config::instruments reduced - should use runfolder_path first, and fall back to this
   expect full removal within a few releases
 - fastq generation - md5 and fastqcheck creation options turned on
 - fastq generation - unique option turned on so that testing for uniqueness of readnames out of qseq files is done
 - md5 creation - script runs so that in process decisions can be made about the existence of files, and if md5s hav
   already been created
 - schema_information now created before bam's are created
 - schema_information always gets the RTA value and sticks at the top
 - DS tag in schema_information for those which are probably appropriate to go into a Bam Header

release-17.1
 - pass archive_path to irods_bam_loader instead of id_run
 - bugfixes
 - srf and qc_contamination parallelised with bam_generation in order to pull together rate determining steps
 - cluster counts do not check in the fastq files, the value is allegedly guaranteed in the fastqcheck file
 - analysis runner daemon now looks at the instrument type and determines which analysis to launch
 - PB_cal no recalibrated for HiSeq as production
 - PB_cal analysis now generates their own folder structures within the flag-waver (may need to be moved)
 - analyse_RTA no longer launches PB_cal
 - PB_cal - no_recalibration works how it should, so small_pb_cal now removed

release-17.0
 - schema information files generated which should report on how the run progressed, and various program versions used
 - patch to cluster counts to be happy if there are no srf's found for the lane
 - bam indexing done
 - softlink webcache used for the analysis into the archive directory for that analysis, and the post_qc_review can use that

release-16.5
 - pb_cal needs new directory paths so that multiple ones can be run
 - small_pb_cal for running a concurrent job which does no recalibration steps (HS benefit at current time)
 - pass archive path to bam generation, so that this is less dependent on working out paths itself

release-16.4
 - check for cif/dif/stats files and flag option to recreate 'dummy' cif/dif files
 - use a log folder to catch lsf log/out files in the various directories, instead of dumping directly into it
 - archival to irods

release-16.3
 - instrument name now taken either from short_info, or if must be calculated itself, then using prefixes
   from general_values.ini

release-16.2
 - PB_cal has moved to v6.0, with extra step and using bam files
 - run_conf file generated in runfolder directory. Current for bustard and gerald directory propagation throughout
   bustard/gerald primary pipeline
 - no_bsub flag, so instead of submitting a job to LSF, just logs the command. returns 50 as a potential job id when used
 - HiSeq archival to sra - no SRF files, and fastq's are either group unconsented (if unconsented), or hiseq (to be hidden
   but archived, as users should be utilising bam files from iRods)
 - no-eamss flag turned on for bcl2qseq in PB_cal pipeline
 - change production version of OLB to OLB-1.8.1a2

release-16.1
 - cluster count checking - fastq, fastqcheck and srfs get checked to see if they contain the same number of pf reads
   as the pf cluster count from BustardSummary.xml
 - moved most values, external script names and pathways to config files

release-16
 - PB_cal score has additional options to take a control calibration table, and use this if it can't legitimately use
   a lanes own cal table (see srl as to why)
 - touch all mp fastq files at start of post_qseq to ensure that they are found for all jobs, even if there are no PF reads
 - point fastq2bam to latest (v37) human reference

release-15.3
 - pre-exec script testing that the references and adapter directories can be found, before a job actually starts
   on the farm, so that there is less chance it will croak out if some repositories go away

release-15.2
 - all possible arrayed submissions have been done
 - PB_cal control lane now uses mode 2

release-15.1
 - bugfix multiplex fastqcheck generation
 - patch to psuedo down qseq files from BaseCalls for PB_cal pipeline

release 15.0
 - All post_qseq dispatches are submitted as job arrays, chaining if needed via -w'done(1234[*])' -J job_name[1-8]
 - PB_cal runs setupBcl2Qseq and amkes the qseq files in the basecalls directory, and then runs off these

release 14.2
 - load fastqcheck files into qc database added to post_qc_review

release 14.1
 - pass index tag fastq file to bam generation to add them in bam file

release 14.0
 - require 4 processors for human splitting bjobs
 - dependency on multiplex qc jobs added
 - turn off EAMSS (Killer B's)
 - mpsa upload now loads missing files for a lane, rather than assumes that because it has 1, it will have all
   - downside, you must ensure that this is not running for a run, if you want to manually do it
 - no archival of srf or fastq files for phix control lanes to fuse

release 13.0
 - PB_cal separated into independent pipeline launched at the end of the illumina analysis pipeline
 - PB_cal pipeline kicks off a post_qseq pipeline on it by default (but with no Latest_Summary,run_status updates or munge Summary xml)
 - sf_resource now put into rusage requirement, to try to limit the amount of IO on the nfs staging partitions

release 12.1
 - bug fix bam submissions
   - typo which stopped non split full lanes getting submitted
   - flagstats json file to go to qc directory
   - fastq files needed full path
   - strange typo of ; switched for . meant incorrect name and path generation

release 12.0
 - move bam_flagstats json file for each plex into lane qc directory
 - turn off creation of sig2 files
 - "analysis complete" moved after all qc and alignments to before "qc review pending", "secondary analysis in progress" now where "analysis complete" was (after Illumina pipeline is done).

release 11.0
 - job array for qc on plexed samples
 - require 4 cpus for bam creation because bwa alignments using threading now
 - pass human_split type and tag_index for bam generation if available
 - patch for ensuring a few axtra cached webpages are there

release 10.4
 - swapped the order of set_run_status_run_archived and move_to_outgoing
 - for post qc review script, unset an env variable that gives the cache location

release 10.2
 - bump default OLB to OLB-1.8.1a1

release 10.1
 - no_munge_summary flag added so that post_qseq can run on PB_cal directory
 - new postqseq function and module bam_markduplicate
 - add archive lane path into autoqc data loading list to pick up bam flagstats json file

release 10.0
 - gc-bias check is done
 - create lane tag file using expected tag sequence from sequencescape if available
 - caching of webservice responses in order to enable
   - less dependencies outside of the filesystem once jobs have been submitted
   - reduce load on webservers from multiple parallel jobs (in particular when we have a multiplex run)
   - find out up front if webservices are unavailable, and don't do anything

release 9.0
 - bam generation with second base call
 - launch harold recalibration
 - generate md5 for correct files after human splitting
 - patch to ensure that manually created lane tag files are not overwritten
 - update copyright
 - bam generation even if no reference
 - split multiplex fastq by tag
 - bam generation for multiplex split fastq
 - fastqcheck for multiplex split fastq
 - moved qseq2fastq.pl from the sanger-pipeline project to this project for better maintenance and deployment
 - only decode lanes which are multiplexed on the flowcell
 - generate tag decoding stats as json file for each lane

release 8.0
 - drop gcfreq creation
 - bam file generation
 - multiplex lane specific tag file support
 - qc_gc_fraction test
 - munge Summary.xml/htm in GERALD after a multiplex run has gone through GERALD processing
 - processor_fork_number moved from bustard_lsf_reqs to business/base, so it can be passed to post_qseq
 - summary data loading removed, as done within illumina summary loading
 - softlinked qseq_custom files will now use relative path instead of absolute path
 - Drop dependencies to use SangerPaths
 - $VERSION now on the same line as use Readonly; so that new Build.PL won't carp.
 - Build.PL, dependencies updated, but dependencies on other internal packages commented out until their $VERSION lines can be corrected like those in this package
 - md5s checked of the files once uploaded to mpsa, and compared to that in the md5 file

release 7.0
 - more launches optimised with MooseX::AttributerCloner generating command line options
 - srpipe::analysisrunfolder removed with the consumption of npg_common::roles::run::long_info
 - move to coping with the new way that GERALD deals with needing file structure for multiplexed samples
 - split srfs will now have srf_index_hash run on them once created
 - split_nonconsented memory allocation upped to 8G

release 6.1
 - moving to usage of MooseX::AttributerCloner to generate command line options
 - Bustard defaults now able to be overridden on the command line, so if the number of processors, etc need changing, then this can be done here without code changes
 - Bustard and GERALD steps now separated for easier launching of different analysis versions via the command line
 - 1.6 pipeline set to default
 - flag_options role, so that we can universally disable functions or pass info (such as no_control_lane) via a flag on the command line
 - change to use the new illumina_analysis_loader, which should accept particular paths from a command line, and so launch it with paths populated as the launcher object has
 - change to Bustard to do it's best to accept and force a control_lane determined by the user, but still relies on some info from Sequencescape to be present and correct
 - tag_file for indexed runs can be manually set rather than relying on choosing a tag_file from the defaults

release 6.0
 - major refactor of code to allow command line variables to be propagated through to objects using MooseX::Getopt and MooseX::AttributeCloner
 - separation of pipelines into separate npg_pipeline::pluggable::harold::<type> in order to make code management easier
 - due to MooseX::AttributeCloner, less code in npg_pipeline::pluggable::harold::<type> methods
 - increased test and POD coverage
 - create_pseudo_qseq_custom.pm - if there has been no recalibration, softlink in GERALD the qseq files in Bustard with qseq_custom names
 - fix_qseqs.pm - ensure that the id_run is correct in the qseq_custom files

release 5.0
 - npg_pipeline::base class with common methods used by many of the npg_pipeline modules
 - try to submit a job to lsf upto 5 times, croaking if unsuccessful after that
 - daemon runner and pipeline for RTA analysis

release 4.7
 - preexecute script to ensure that only 1 of a type of job could run at a time, and applied to npg_qc_api.pl (illumina analysis) loader
 - option to include tag files to split non_consented
 - default queue in archival runner - srpipeline
 - script to resort fastq files if they get created in the wrong order

release 4.6
 - archival runner
 - code for fixing broken fastqs
 - correct order of qseq_custom files to be alphanumerical when submitted for jobs

release 4.5
 - patch release

release 4.0
 - option/support to only run on a single lane
 - post_qc_review pipeline
 - refactor of code from srpipe::archive.pm to npg_pipeline::archive::file::to_sra so that this can be done from post_qc_review pipeline
 - post_qc_review can submit to lsf jobs to upload illumina_analysis, illumina_summary and auto_qc

release 3.0
 - bug fix - id_run not passed through to qc checks
 - adapt to use new qseq2fastq with changes for multiplex runs
 - croak out of post_qseq if it is not a full analysis

release 2.0
 - add qc_insert_size
 - srf_creation also does indexing script
 - log files are created
 - in log file, json string of dispatch tree
 - parse of the json string, which interrogates LSF for info
 - Latest Summary link now relative path
 - illumina2srf always runs out of 1.4 pipeline
 - archive dir is now set to be archive dir, not archive_test

release 1.0
 - set up
 - create npg_pipeline namespace
 - generate replacement to cleanup_run<|MERGE_RESOLUTION|>--- conflicted
+++ resolved
@@ -1,10 +1,9 @@
 LIST OF CHANGES
 ---------------
 
-<<<<<<< HEAD
  - allow samtools ampliconclip to run for GBS products where primer panel
    has primer bed file in the repository
-=======
+
 release 63.3.0
  - force no_target_alignment for haplotag libraries
 
@@ -29,7 +28,6 @@
        a primer panel is set,
      when pp files are  missing on staging, error message extended with info 
        about a product
->>>>>>> 7a207d0e
 
 release 62.1.0
  - allow non consented human split for GBS runs
