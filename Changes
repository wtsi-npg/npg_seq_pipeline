LIST OF CHANGES
---------------

<<<<<<< HEAD
 - do haplotag processing for appropriate library types
 - switch off spatial filtering application and QC check for NovaSeq platform
=======
 - Remove pipeline extensions for the npg_tracking daemon monitor,
   they are no longer in use.
>>>>>>> 42ad5620

release 60.3.0
 - Extended i5opposite pad to 5 bases.
 - Check for pp archive existence prior to job creation.
   pp archival could notcope with data produced by non-current
   pp versions. When the version of an artic pp is updated, the
   pp archival jobs that are scheduled after the update, but have to
   archive data, which was produced prior to the update, fail.
   The solution is to check that the pp staging archive for the 'current'
   pp version exists. If it does not exist, but there is an archive for
   some other version, data from that staging archive should be archived.
   Staging archives for multiple pp versions cause the code to error.

release 60.2.0
 - When generating lane taglist files truncate and pad i7 and i5 tags independently
 - Support no_auto, no_auto_archive and no_auto_analysis tags for daemons
 - npg_run_is_deletable - delete runs with status 'run cancelled' and
   'data discarded' after 14 days of the status date irrespectively of
   what study the samples belong to. The samplesheet is not available for
   these runs. Prior to this change the code was accessing an external
   source of LIMS data (XML LIMS API) to get information about the study.
   This change also helps to go around very long deletion times which
   are set for some studies. 
 - Create class/package level methods in npg_pipeline::product::release::irods
   to allow for reusing the logic about run and product iRODS collections
   paths in the code outside of this package. 
 - Stop loading data to the old warehouse. Remove
   the update_ml_warehouse_post_qc_complete function from the archival
   pipeline graph.
 - Use CRAM files as input for the pulldown metrics autoqc job.

release 60.1.0
  - GBS - block tag 0 from GBS pipeline and extra tests.
  - Update docs for samplesheet generation
  - Function graph for a reduced Heron pipeline

release 60.0.0

 - When HiC library type detected in seq_alignment, set appropriate flag values
   for bwa mem alignment.

 - Change seq_alignment to observe gbs pipeline allowed or not in product 
   release study config.

 - Configure status change jobs to optionally save statuses to a database.
   Use an updated script name in the job - npg_status_save.
   Saving to the database is disabled when either the 'local' or
   'no_db_status_update' attributes are set to true. The description of the new
   option appears in help. Using --local option is recommended in SOP when
   testing the pipeline, which will automatically prevent the new version of
   the job from saving statuses to the database. --local flag ensures that the
   directory with the new analysis is not visible to the production daemons,
   including the status daemon. Thus, before this change one of the
   consequences of using the --local flag was the new statuses not appearing
   in the database; this will continue to be the case.

 - Pass the portable pipeline repository URL to the autoqc generic job.
   pp_repo_url parameter is read from the study configuration for a
   portable pipeline and, if defined, is passed to the autoqc generic job
   so that the URL can be captured in the information about the autoqc
   generic check, which is saved by the generic result object.

 - Reimplement management of resources in the pipeline.
   -- Declaration of resources is moved to the input JSON function graphs, see
      https://github.com/wtsi-npg/npg_seq_pipeline/blob/devel/data/config_files/README.md
      for details.
   -- All pre-existing definition of resources (number of CPUs, memory, etc),
      either in other configuration files or hardcoded in the code, are removed.
   -- A new parent class npg_pipeline::base_resource for classes in the
      npg_pipeline::finction namespace, which are responsible for job
      definition generation. The new class has a factory function
      create_definition() for generating npg_pipeline::function::definition
      type objects. This class is also responsible for correct interpretation
      of resources specified in the input JSON function graph.
   -- Extension of the npg_pipeline::pluggable class to parse resource
      definitions from the JSON input graph and to pass this to the function
      implementor.
   -- Functions, which can be executed by using the --function_order pipeline
      argument, are restricted to the ones that are defined in the JSON
      function graph, which is used by the pipeline.

 - Remove provisions for generate_compositions function as it is no longer
   used.

 - Remove provisions for the upstream_tags autoqc check as it is no longer run
   in production as part of the analysis pipeline.

release 59.2.0
 - iRODS connections to be opened on-demand for validation
 - Added an option of having a new boolean flag 'accept_undef_qc_outcome'
   in the study configuration for a product for a particular archiver.
   If this flag is set to a true value, the return value of the
   has_qc_for_release method might return true in cases where previously
   it would have returned false. This is done in order to allow for
   archival of products which either passes QC or have never been through
   manual or robo QC. The data retention policy implementation is changed
   to take into account the new flag.
 - npg_majora_for_mlwh - dry_run option goes further in the processes,
   but avoids writes/updates
 - Use GitHub actions for CI in place of Travsi-CI
 - Unused JSON files for function graphs are removed.
 - Per-study product configuration file product_release.yml, which is used
   when creating jobs, is copied to the analysis directory to preserve
   run conditions
 - CI: replace Travsi-CI with GitHub Actions

release 59.1.0
 - More options for defining wr limit groups: allow an exact match
   to the last component of pipeline function class name.
 - An additional wr limit group - s3 - is configured.
 - The wait4path pipeline job does not have a log. To enable wr to
   recognise that these jobs are unique, echoing a random string
   is added to the shell command.
 - Remove the limit on the number of NovaSeq runs being archived at
   the same time. Introduce a limit on the number of runs,
   irrespectively of the instrument type, which are moved to archival
   within the last hour.
 - Include pipeline version and name when sending sequencing run metadata
   to the majora service.


release 59.0.0
 - Following a decision to send data to CLIMB regardless of artic
   QC status, the file glob of the data to upload is changed to
   locations where both passed and failed data are available.
 - Code for the archival and analysis daemons refactored:
     1. Removed provisions for the access to configuration files
        which have never been used.
     2. The analysis daemon is no longer responsible for marking
        runs as QC runs.
     3. Removed access to ml warehouse for retrieval of LIMs data
        since this information is no longer required.
 - The qc_run pipeline option is removed, it was supporting a way
   of setting up LIMs data for MiSeq runs which is no longer used.
 - The lims_driver_type pipeline option is removed, it has never
   been used, the pipeline will use the ml_warehouse driver by default
   when creating a samplesheet. Internally this option is available
   in some classes of the pipeline code base to indicate what driver
   should be used by the jobs, this functionality remains intact.
 - A simpler implementation of wr's limit groups to allow for setting
   a persistent limit globally and for using limit groups that map
   directly to accessors of the function definition object.
 - Code in npg_pipeline::product::heron::majora is reimplemented as
   a Moose class, most of the code of the npg_majora_for_mlwh script
   is moved to this class, a logger is introduced. Improved a way
   of matching a library type to majora metadata.

release 58.3.0
 - bugfix in the code for interaction with the Majora/COG-UK API:
   cope with no iseq_flowcell entry for resultset
 - function graph for the analysis pipeline - add early archival of
   the artic pp output to iRODS

release 58.2.0
 - enhancement of code for interaction with the Majora/COG-UK API
 - added analysis for Duplex-Seq libraries

release 58.1.0
 - added npg_climb2mlwh to update warehouse from uploaded
   climb data
 - added ability to use custom locations and/or names for the
   main log of the pipeline script
 - the main log of the pipeline script is copied to the analysis directory
 - add script for updating MLWH with state of Majora/COG-UK metadata

release 58.0.0
 - a class for generating job definitions for autoqc generic
   checks
 - implementation of job generation for autoqc generic checks
   for artic and ampliconstats
 - generation of the autoqc generic result for artic and the
   review result is removed from the stage2pp job for artic
 - generation of the autoqc generic result for ampliconstats is
   removed from the stage2App job for ampliconstats

release 57.17.0
 - a generic way to specify constructor options in the function
   listing in a registry and its implementation to iRODS archival
   jobs and a stage2pp job
 - implementation for the ampliconstats portable pipeline
 - new pipeline function - stage2App - and its mapping to the
   npg_pipeline::function::stage2pp class
 - a new portable pipeline to produce ampliconstats data and its
   mapping to the stage2App pipeline function

release 57.16.0
 - a new function for archival of pp data to iRODS
 - stage2pp function implementation is refactored to create common functions
   and attributes, which in future could be used by additional portable
   pipelines

release 57.15.0
 - append autoqc generic result generation at the end of ncov2019_artic_nf
   portable pipeline
 - tests update following a change in the default behaviour of the
   add_object method in WTSI::NPG::iRODS

release 57.14.0
 - switch to sample control flag when determining eligibility for
   pp data archival

release 57.13.1
 - made run deletion policy consistent with a change to eligibility
   for iRODS archival (see commit 457da605c9f7fe97f82954ffe7155ca96e034753),
   which makes non-products (tag zero and spiked PhiX tag) not being
   archived to iRODS if none of the lane products are archived to iRODS

release 57.13.0
 - a new script - npg_upload2climb - to perform the upload, which is
   specified in the definition generated by the pp_archiver function
 - extended the spiked phix i5 tag (SPIKED_PHIX_TAG2) to 10-bases
 - required arguments are passed to the npg_upload2climb script when
   the pp_archiver function job description is generated
 - the pp_archiver function is added to the archival pipeline graph
 - archival to CLIMB is skipped for samples with withdrawn consent
 - library type and primer panel are added to the CLIMB archival
   manifest
 - simplification of dependencies representation for LSF jobs in private
   functions of the LSF executor class, which fixes the little-understood
   problem of disappering dependencies for seq_alignment jobs when they
   are split between multiple LSF job arrays

release 57.12.0
 - a new function definition class npg_pipeline::function::pp_archiver,
   implementing two new pipeline functions - 'pp_archiver' and
   'pp_archiver_manifest'

release 57.11.0
 - a generic API for sequencing data metadata upload to a third party
   and a script for uploading metadata for Illumina
   sequencing platform
 - product-specific primer panel bed file in seq_alignment
 - simple robo QC step added straight after running the ncov2019-artic-nf
   portable pipeline; the step creates a utility (user) QC outcome

release 57.10.0
 - new function, stage2pp, for running portable pipelines straight
   after stage1 in parallel to seq_alignment

release 57.9.0
 - small change to seq_alignment.pm so it does not error if
   gbs_plex_name (primer_panel) is set but lib type incompatible
   with gbs analysis
 - when markdup_method is "none", add skip_markdup_metrics flag
   to bam_flagstats qc command

release 57.8.0
 - ability to apply limits to wr groups of jobs and a limit for
   all iRODS jobs
 - function creating definitions for autoqc jobs - when evaluating
   whether the autoqc check should be run:
     reduce run time by passing to the autoqc class instance,
     where appropriate, a lims object and fastq reference path;
     explicitly pass product_conf_file_path to this instance
 - iRODS archival of non-products is driven by settings of products,
   i.e if all products in the lane should not be archived to iRODS,
   non-products (tag zero and spiked PhiX tag) will not be archived
   either
 - remove the old warehouse loader from the analysis function graph
 - remove function for illumina qc analysis archival (old way of
   saving InterOp data to QC database)

release 57.7.0
 - cluster count check and p4stage1 functions use new class
   (npg_qc::illumina::interop::parser) to parse Illumina InterOp files
 - change npg_pipeline::product::release to use tertiary config
 - new qc_interop function to run interop autoqc check
 - simplification of the analysis function graph: number of mlwh
   updates is reduced to two, one after stage 1 and interop autoqc
   check and another towards the end of the flow

release 57.6.0
 - only set p4 parameter values for markdup_method and
   markdup_optical_distance_value when do_target_alignment is true;
   this also stops an error being thrown if the entity (for example,
   tag zero product) has multiple studies and references
 - fix haplotype caller check for a PCR free library type to be case
   insensitive
 - increase memory for bqsr and haplotype caller jobs
 - make test CRAM files compliant with samtools v.1.10.0,
   which gives an error if no header is present in a file

release 57.5.1
 - bug fix - correct node id in splice (for GbS)

release 57.5.0
 - add BWA MEM2 support to seq_alignment function
 - bug fix: add -f to rm command removing intermediate files (to
     avoid error when no intermediate files are present)
 - allow selection of duplicate marking method (biobambam,samtools
     or picard) in seq_alignment via product_release.yml
 - detect flowcell type and set uses_patterned_flowcell attribute
     to allow setting of optical duplicate region size
 - add ability to select bwakit postalt processing (if reference has
     alternate haplotypes) in seq_alignment via product_release.yml

release 57.4.0
 - change genotype qc check to cram input
 - LSF array indexes fix for jobs dealign with chunked data
   (multiple jobs per product)
 - esignate no_archive directory for files for chunked entities,
   which are not end products
 - haplotype caller function: early detection of prducts that are
   not for release (tag zero and control)

release 57.3.0
 - add chromium libs (forced no target alignment) to bam prune skip
   list in seq_alignment
 - archival pipeline function for deletion of intermediate files
 - script to generate receipts files to be used by npg_run_is_deletable
   scrit for one of teh studies

release 57.2.0
 - prune bam generation for most products with no alignment and
   change bam_flagstats command in seq_alignment to crams
 - skip markdup step in seq_alignment for spike tag
 - add haplotypecaller to function list
 - use only public run folder methods
 - path logic improvements

release 57.1.1
 - all components of npg_run_is_deletable script to use samplesheet
   as a source of LIMS data

release 57.1.0
 - configurable study-level qc criteria for archival and for minimum
   delay for run folder deletion

release 57.0.3
 - add missing indexing step to merge_recompress

release 57.0.2
 - fix logic in WR dependancies where pipeline converges

release 57.0.1
 - fix where new code was not taking NPG_REPOSITORY_ROOT and add
   duplicated code to ref cache.

release 57.0.0
 - supply MD5 in bucket file upload if available in sibling md5 file
 - add function to support GATK HaplotypeCaller and apply BQSR
 - add function to concat and recompress gVCFs
 - add function to calculate BQSR table
 - cram files as input to the adapter autoqc check
 - make list of files due to be archived dependent on alignment
    confuguration of the study
 - run folders for test data restructured to reflect new-style
    product hierarchy and not to use outdated path component
    names (bustard, etc)

release 56.1.0
 - move reference cache from seq_alignment to own singleton class
 - remove provisions for old-style run folders
 - qc_review function added
 - provisions for splitting a product into chunks
 - to be forward compatible with changes in tracking, remove direct
   dependency of the pipeline daemon on the short_info and location
   tracking roles
 - ability to run the pipeline for individual products; some archival
   pipeline functions updated to enbable this ability on their level
 - autoqc adapter check - give cram files as input

release 56.0.1
 - ensure that the paths serived from the archive directory in
   different parts run_is_deletable utility are consistent.
 - add autosome stats file to product release
 - add missing bait prune to seq_alignment

release 56.0.0
 - add autosome target to seq_alignment
 - pipeline configuration module and product release configuration
   accessors are moved to npg_tracking package in order for the product
   configuration be accessible from other packages, code in this
   package refactored to accommodate the change
 - conform to bambi's v 0.12.0 file and directory naming schema for
   tileviz data
 - add facility to do LSF 1:1 job index dependencies on array jobs
 - when validating run folder for deletion, ensure linked directories
   and files are recognised

release 55.2
 - switched from S3 to Google Compute Storage
 - change bcfstats qc job to use CRAM instead of BAM file as input

release 55.1
 - added configuration option to change the S3 endpoint URL

release 55.0.1
 - bug fix for invocation of the generate() function in the
   seq_alignment function module following an addition of the
   generate_composition function

release 55.0
 - additional 'GnT MDA' library type added to allowed types for gbs analysis
 - a new archival pipeline function, cache_merge_component, for caching merge
   candidates as a part of the archival pipeline
 - no overwriting existing tileviz files when scaffolding teh runfolder
 - a new function, generate_compositions, for generating composition JSON files
 - npg_run_is_deletable:
    cross-checks for all file archival destinations to ensure that each
      product is archived in at least one destination;
    full logic for validating correctness of s3 archival

release 54.1.2
 - set explicit umask for wr jobs to guarantee that output is group-writable

release 54.1.1
 - bug fix in command generation for iRODS data archival from old-style
   run folders

release 54.1
 - minor speed-up in seq_alignment function due to caching of
   unseccessfully retrieved references
 - npg_run_is_deletable understands per-product iRODS collections and
   make runs that have products archivable to s3 not deletable
 - function for saving fastqcheck files is removed from the archival
   pipeline function graph, implementation of this function is deleted
 - changes of p4_stage1 and seq_alignment functions to accommodate
   removal of fastqcheck files generation in respective p4 templates

release 54.0
 - archival function graph includes publishing both to s3 and iRODS
 - a function graph for post 'run archived' small pipeline
 - no_s3_archival flag to switch off archival to s3 and notification by
   a message, false by default, is automatically sey to true if the
   local flag is set to true
 - per-product restart file for iRODS publisher
 - function definition for a job to wait to move from the analysis
   to the outgoing directory
 - wr job log file to be appended to if the job is retried
 - propagation of the iRODS settings to wr jobs
 - persistent mode for RabbitMQ message delivery

release 53.1
 - publishing of seq data to iRODS:
     make product destination aware;
     iRODS directories hierarchy for NovaSeq runs to mirror product
     archive directories hierarchy
 - run data validation (npg_run_id_deletable acript) reimplemented to provide
   support for new style of run dolder and merged entities.

release 53.0
 - a wrapper object npg_pipeline::product to represent a product
 - use products attribute to drive p4_stage1, seq_alignment and autoqc
 - create composition.json files to guide archiving
 - p4 params files for seq_alignment moved from no_cal/laneN to no_cal
     (changes run folder structure when merging lanes)
 - cluster_count and seqchksum_comparator checks now done at run level instead
     of lane level
 - upfront definition of all products
 - generic runfolder scaffolding for any products
 - since the top-level qc directory is no longer required, the tileviz
   directory is moved to the analysis directory
 - reshuffle of roles in npg_pipeline::roles:
     npg_pipeline::roles::business::base merged into npg_pipeline::base;
     npg_pipeline::roles::business::flag_options moved to
     npg_pipeline::base::options, a number of pipeline options from other
     modules moved to this role;
     npg_pipeline::roles::accessors moved to npg_pipeline::base::config;
     helper functions moved to a new role - npg_pipeline::function::util
 - ref_adapter_pre_exec_string method renamed to repos_pre_exec_string
 - metadata_cache_dir method, formerly in npg_pipeline::roles::business::base,
   removed; npg_pipeline::function::p4_stage1_analysis module, the only user
   of this function, switched to use the relevant accessor from the
   npg_pipeline::runfolder_scaffold role
 - minor changes for bcfstats qc check
 - executor type (lsf or wr) can be specified in the configuration file
 - wr executor:
     set per-job priority;
     increase priority for p4 stage 1 job and its predecessors;
     set priority of status and start-stop jobs to zero so that
     they are executed immediately, but still within dependencies
     and memory constraints;
     map queues to arbitrary wr options, in particular, a special queue
     for p4_stage1 maps to a specific cloud host flavour
 - correction of build method for rpt_list attribute in product
 - make bam_cluster_count_check pipeline job dependent on
     qc_spatial_filter (in function_list_central.json)
 - archival daemon - limit number of simultaneously archived NovaSeq runs
 - wr executor - explicitly propagate pipeline's environment to jobs
 - illumina archiver job:
     exclude discontinued verbose attribute and paths that are not needed
     for the minimal work this loader is doing now;
     remove LSF preexec requesting that the job is a unique runner since
     db queries are much simpler now
 - change signature of the autoqc archival job in line with extended
   functionality of the autoqc db loader (ability to find JSON files
   in the run folder)
 - change components_as_products method of npg_pipeline::product to
   return a list with one item when there is only one component in
   the composition (instead of an empty list)
 - tileviz index file with links to lane-level tileviz reports is created
 - seq_alignment supports HISAT2 aligner for RNA libraries
 - explicit iRODS destination collection is set for iRODS loaders,
   /seq/illumina/runs/RUN_ID for NovaSeq runs and /seq/RUN_ID
   for the rest
 - explicitly use iRODS loader from an 'old' dated directory for
   old style runfolders
 - a new function, archive_run_data_to_irods, to publish run-level non-product data to iRODS
 - modify run_data_to_irods_archiver module to ensure the interop files go to a dedicated directory
 - additional tags for NovaSeq in dbic_fixtures

release 52.1
 - bug fix in jobs names where jobs name should include the pipeline
   name: pipeline name is now propagated from the pluggable module
   to the function module; bug manifestation - job names contained
   function module name instead of the pipeline name, ie, for
   example prod_pipeline_end_26263_start_stop instead of
   prod_lsf_start_26263_central
 - pipeline name attribute is derived from the script name that
   invoked the pipeline, making it unnecessary to explicitly pass
   the function list name in the archival pipeline script
 - fix for seq_alignment so specified rna aligners do rna analysis
 - added (samtools) target stats to stage2 analysis
 - correct p4 prunes for samtools stats (target/baits)

release 52.0.5
 - bug fix in npg_run_is_deletable: stop using unsupported options
   for npg_pipeline::cache
 - npg_run_is_deletable should not expect adapter qc results for a
   pool, the source files do not exist since release 52.0
 - add log archiver to the end of the archival pipeline
 - use outgoing paths for jobs which are run after the run_qc_complete
   function; this patch also fixes the log file path for lsf_end job of
   the archival pipeline, which previously was always in outgoing

release 52.0.4
 - bug fix: change path for a file with LSF commands to a path in
   outgoing for jobs that run after the run was moved to the outgoing
   directory

release 52.0.3
 - bug fix: use analysis_path instaed of bam_basecall_path in a method
   that is used by both analysis and archival pipelines; the value of
   bam_basecall_path is available only when explicitly set, ie only
   in the analysis pipeline

release 52.0.2
 - allocate more memory to sequence_error and insert_size autoqc
   checks since they now use newer bwa, which creates twice larger
   reference index

release 52.0.1
 - alignment of tag#0 not done by default (align_tag0 flag added)

release 52.0
 - remove dependency of tests of LIMs XML, use samplesheet instead
 - remove dependency on tracking XML feeds
 - update p4 stage1 default values in general_values.ini
     restored p4_stage1_split_threads_count=4
 - removed illumina_basecall_stats function and associated code
 - remove generation of empty fastq and fastqcheck files
 - removed bam2fastqcheck_and_cached_fastq function
 - removed create_archive_directory function, scaffolding the runfolder
   is called in the beginning of the pipeline within the 'prepare'
   method of the analysis pipeline
 - increased number of threads for p4 stage1 (newer bambi version required)
 - added LSF-independent evaluation for number of threads
 - removed redundant dependency on illumina2bam jars
 - stopped forcing ownership and permissions when creating
   new directories
 - single log directory for all jobs with per-function subdirectories
 - added LSF-independent for number of threads
 - added wr executor
 - new modules to execute submission of definitions to LSF
 - captured dependencies between pipeline steps in a directed acyclic graph
 - moved flags, attributes and method related to the overall
   pipeline logic to npg_pipeline::pluggable
 - flattened directory structure for modules implementing functions,
   they all now belong to npg_pipeline::function namespace
 - removed methods representing functions, created mapping of
   functions to modules, methods and options in
   npg_pipeline::pluggable::registry
 - removed ::harold:: component from pipelines'namespace
 - removed post_qc_review pipeline module
 - added npg_pipeline_ prefix to this package's script names if
   was not part of their name
 - removed unused module for fixing Illumina config files
 - removed unused module for LSF job creation for tag deplexing -
   this is now done within p4 stage 1
 - removed unused implementation for function copy_interop_files_to_irods
 - removed unused spatial_filter, fix_broken_files and force_phix_split flags
 - removed a number of unused methods in npg_pipeline::base
 - no lane-lavel bam files are produced by p4 stage1 for pools - do not run
   the adapter check in these cases
 - adapterfind flag added to switch adapterfind on/off (default: on)
 - scaffolding of runfolder includes .npg_cache_10000 directory creation (lane and plex)
 - stage1 analysis: parse interop data for cluster count calculation (used for 10K subsampling)
 - seq_alignment reads tag_metrics files to calculate fraction for 10K subsampling
 - seqchksum_comparator function now uses seqchksum files from analyses (no regeneration)
 - QC spatial_filter now run as standard QC check
 - add p4s2_aligner_intfile flag to force temporary file production in stage2 alignment
 - p4 stage1 splice/prune directives moved from vtfp command line to params file

release 51.12.2
 - fixed lane taglist files for TraDIS libraries
     no longer pad spiked phix tag simply add missing i5 tag for dual index runs
 - update p4 stage defaul values in general_values.ini
     p4_stage1_memory=20000, +p4_stage1_slots=8, +p4_stage1_i2b_thread_count=8

release 51.12.1
 - tweak to GbS library type check in seq_alignment.pm as arrived as GBS (now case-insensitive).

release 51.12.0
 - Travis CI build - add iRODS test server
 - run_is_deletable script moved to this package from data_handling,
     custom conversion between run id and run folder path refactored to use
     npg_tracking::illumina::runfolder,
     lims-driver-type argument is added to reset the default samplesheet driver type,
     iRODS build is added to Travis CI configuration to enable all new tests to run,
     Log::Log4perl is used for logging
 - added support for GbS processing
 - travis build tweak for npg_qc

release 51.11.3
 - seq_alignment: fixes for no target alignment and no target alignment+non-consented human split

release 51.11.2
 - use align_intfile_opt=1 when aligning with star to produce intermediate bam file
 - by default, force bambi i2b to single-threading (general_values parameter available for override)

release 51.11.1
 - Handle dual indexes (create new format lane tag files)
 - remove remaining broken provisions for xml LIMs driver
 - use the new log publisher
 - now allows XA/Y-split with no target alignment

release 51.11.0
 - added support for RNA analysis/quantification using STAR and salmon
 - STAR alignment jobs get more memory using bmod after seq_alignment jobs have been submitted.
 - removed unneeded coordinate sort and duplicate marking when there is no alignment to a target reference

release 51.10.3
 - no alignments for chromium libraries
 - seq_alignment to do_rna analysis regardless of the organism specified (other conditions stay in place)

release 51.10.2
 - use bwa aln for human split with tophat target alignment

release 51.10.1
 - Modified qc run function list, removed copy_interop and switched archive_to_irods to samplesheet

release 51.10
 - Chained execution of RNA-SeQC to the vtfp/viv alignment cmd for RNA-Seq libraries only:
     entries for qc check rna_seqc removed from central function and parallelisation.
     code that created rna_seqc-specific directories has been removed as this is
     now handled by the check itself using qc_out arg.
 - remove GCLP-specific code and configuration files
 - remove unused force_p4 attribute
 - OLB analysis removed
 - recalibration removed
 - pb_cal_path and dif_files_path accessors disabled
 - allow p4 stage 1 to analyse runs with different length reads
 - illumina2bam function removed
 - update p4 stage 2 (seq_alignment) warn rather than croak if multiple references for tag 0
 - update p4 stage 2 (seq_alignment) to use bambi chrsplit instead of SplitBamByChromosomes.jar for Y-split runs
 - pipeline scripts - redirect stderr output to the log to capture output from all
   NPG and CPAN modules in one place

release 51.9
 - p4stage2 speed-up by caching references
 - p4stage2 errors in getting a reference made fatal
 - iRODS publish script new options: (1) --restart_file to pin the script's
     process file name to a particular LSF job, (2) --max_errors to force the script to
     fail after certain number of errors (10 specified in the configuration file)
 - seqchksum_comparator test fixed for gseq by generating a cram file with a header
   that lists a reference available on gseq and supressing an outside search by
   setting REF_PATH to an invalid value; the test will continue to work on hosts
   where REF_PATH i sset and available
 - consistent computation of absolute path, which takes account of substitution

release 51.8
 - when comparing checksums, generate seqchksums for each cram file and merge
   the results rather than merging the cram files and generating seqchksum

release 51.7
 - replaces the original log role with the one from DNAP utilities,
   which provides a Log4perl logger and some convenience methods.
 - new signature for the sequencescape warehouse loader so that it uses
   samplsheet LIMs driver at the analysis stage and ml_warehouse_fc_cache
   LIMs driver at the archival stage

release 51.6
 - test and code fixes to ensure problem-free tests under Perl 5.22.2
 - tweak to qc_report_dir in bsub command for one library per lane case
 - fix convert-low-quality flag in bambi decode command; set bid_implementation always to bambi

release 51.5
 - update p4 stage 2 (seq_alignment) to handle all cases (e.g. no target alignment, spike tag)
 - support generation of targeted stats files in seq_alignment.pm with p4
 - qc jobs creation, can_run, check object instantiation:
     do not supply path/qc_in, which is now optional
     do not set attributes that the object does not have
 - allow specification of implementation (java or bambi) of illumina2bam and bamindexdecoder
    in p4 stage 1 via general_values.ini
 - add Broad Institute's RNA-SeQC to list of autoqc checks
 - run bam_flagstats autoqc check via the qc script
 - tweak for targeted stats files and also human split

release 51.2
 - patch to script_must_be_unique_runner - only ignore exact matches to the job id
 - change function order to run p4 stage 1 analysis by default

release 51.1.1
 - extended is_hiseqx_run to detect HiSeq 4000 runs
 - samtools1 cat .. doesn't work with different references, replaced by samtools1 merge ..

release 51.1
 - replaced bamcat .. by samtools1 cat .. in seqchksum comparision
   previous command line was too long for large pools
 - changes for pools with >999 samples, LSF job array index now 5 digits
   modified tests
 - added lims_driver_type cli option

release 51.0
 - use npg_irods npg_publish_illumina_run.pl in place of data_handling irods_bam_loader.pl
 - provide appropiately changed second index read tags for ordered flowcell
   instruments (typically rev. complement) e.g. HiSeqX
 - in both the analysis and archival function order have an extra
   ml warehouse loader job to set the stage for loading to iRODS
 - warehouse loaders that are run after setting qc complete date
   wait for the runfolder to be moved to outgoing, their log location
   is updated accordingly

release 50.3
 - use 'purpose' field to decide if qc_run
 - study-specific software stack for the analysis pipeline
 - added new module for p4 stage1 analysis

release 50.2
 - names of the pipeline daemon modules and scripts harmonised
 - the daemon module does not inherit from the pipeline base class thus
   reducing the number of command line script options
 - common code moved from the daemon scripts to the daemon module
 - a new role for common accessors

release 50.1
 - bug fix to allow archival daemon to work (restore availabilty of run folder
   finding method)

release 50.0
 - purge carriage returns (as well line feeds) from study descriptions for RG header
   records (xml lims driver has previously done this as part of XML parsing)
 - require minimum version 5.10 for perl
 - add study analysis configuration accessor
 - simpler name for the archival daemon module
 - parent class for pipeline daemons
 - dry_run option for daemons
 - consistent behaviour of the archival and analysis daemons
   when LIMs data are not available in the ml warehouse and
   the run is not a QC run, the run is skipped
 - the pipeline daemons define the type of the pipeline to run
   (default, gclp, qc) and set appropriate backward-compatible
   options for the pipeline script
 - Log::Log4perl logger is used in pipeline daemons
 - cached samplesheet generation - use ml warehouse for all
   runs except QC runs, for which the old warehouse is still used
 - add npg_pipeline_job_env_to_threads script (to avoid excessive repeated perl one-
   liners in command arguments).
 - archival of logs should run after an asynchronous move to outgoing (peformed by the
   staging daemon) - paths adjusted and job preexec checking for the existence of the
   runfolder in outgoing is added

release 49.8
 - seq-alignment now uses bwa_aln_se for single read runs
 - disable log archival pending enhancements

release 49.7
 - seq-alignment - P4 and new bwa for older chemistries & forcing mem for alt references
 - bug fix after passing RG paramater to illumina2bam: change SplitBamByReadGroup options:
     do not set OUTPUT_COMMON_RG_HEAD_TO_TRIM, strip last component (runid_lane) from
     OUTPUT_PREFIX
 - use threading for bam and cram creation in seq_alignment
   references and GCLP
 - add attribute "gclp" common to analysis and archival scripts
 - function list config files always contain pipeline module name e.g. central

release 49.6
 - pass RG paramater to illumina2bam
 - add archive::file::logs

release 49.5
 - correctly determine path to SplitBamByChromosomes.jar
 - drop redundant do_markduplicates and not_strip_bam_tag options from args list
   of the old-style bam alignment script
 - factor out generation of bam_flagstats metics into a method
 - call new bam_flagstats execute method instead of invoking individual parsers explicitly -
   forward compatibility
 - npg_pipeline::cache - reuse_cache_only option added RT#486264
 - check for an inline index when calculating index_length

release 49.4
 - LSF job creation for autoqc checks - use qc check objects directly when
   testing whether to create a job

release 49.3
 - error if padding for spiked Phix index sequence is not long enough
 - kill unwanted jobs efficiently (one command for all ids and -b option)
 - call warehouse loaders with verbose option
 - call ml warehouse loader at the end of the analysis pipeline so that the product
   table is loaded by the time the run goes into QC thus allowing to query this
   warehouse using run id
 - simplified name generation for fastq files
 - use 'subset' option of the bam_flagstast autoqc result instead
   of the 'human_split' option
 - allow p4 to be used where no alignment is specified for target but human
     split (contains_nonconsented_human) is
 - new tests for various p4 analysis options in seq_alignment
     (20-archive_file_generation-seq_alignment.t)

release 49.2.1
 - to avoid deprecation warnings in Config::Any,
   ensure XS extensions are available for YAML and JSON

release 49.2
 - test updates only

release 49.1
 - remove 'move_to_outgoing' step from function list for qc runs

release 49.0
 - run the archival pipeline entirely in the directory where it was started, ie
   do not move the runnfolder to outgoing; this will be done by the staging
   monitor

release 48.9
 - run illumina analysis loader in a lowload lsf queue

release 48.8
 - pipeline daemon - when calling the pipeline, do not use paths that are local to the host

release 48.7
 - generate  fastqcheck files for empty fastq files explicitly without
   running fastqcheck executable, which is not available on gseq cluster
 - daemon to process a run if machine location is unknown

release 48.6
 - force gclp analysis along the p4 route

release 48.5
 - archive to a "gclp" iRODS if function_list looks like gclp variant
 - use low_load queue for upstream_tags qc (accesses tracking and qc DBs)

release 48.4
 - Make group to change analysis directories to optional
 - use LSB_BIND_CPU_LIST over LSB_MCPU_HOSTS to determine number of threads to use
   within a job (cope with hyperthreading where LSF gives one slot to what is presented
   as two cpu - this will try to make use of apparent CPUs)
 - make number of slots used by seq_alignment configurable
 - allow running on file server by
   + use npg_tracking::util::abs_path to patch absolute paths
   + avoid perl chdir to give job working dir
 - drop not_strip_bam_tag option, explicitly disable bam tag stripping in seq_alignment
 - add daemon.ini and optionally add command_prefix to commands
 - use lowload lsf queue
 - seqchksum_comparator to cope with higher plexing (with a chdir)
 - force HiSeq rapid run V2 flowcells (BCXX suffix) to use p4
 - enable p4 single-end processing (bwa mem only, not RNA or non-consented human split)

release 48.3
 - get informatrion about a spike directly from lims
 - use old bam_alignment.pl, not P4, if omission of alignments requested
 - option (default on) to force analyses to assume phix spike
 - force P4 and so bwa mem for runs with reads > 100bp
 - enable human split for P4 in seq_alignment (using bwa aln, adapter trimming)
 - run old warehouse loader live in order to pick up pool-level information
     that is currently needed in SeqQC
 - gclp-specific function list for archival

release 48.2
 - added update_ml_warehouse
 - removed sf48 from list of staging areas in green room

release 48.1
 - pipeline-specific function lists
 - setting olb or qc_run flags to true results in olb or qc_run function lists used
 - qc_run flag on its own does not cause a change of lims driver
 - unused pipeline flags and options removed
 - for gclp runs, the analysis daemon to pass gclp function list to analysis pipeline

release 48.0
 - if LIMS cached data creation fails, pipeline script fails before submitting jobs:
     removed spider function from function order for both analysis and archival pipelines;
     introduced spider boolean flag that defaults to true;
     spider is run within prepare() method before the functions are executed
 - removed test and live section in configuration files
 - removed configuration for external script names
 - 'PB_cal_bam' analysis pipeline renamed to 'central'

release 47.9.1
 - Fixed split sanity checks

release 47.9
 - analysis daemon patch: ensure runfolder glob expressions are used when finding the runfolder path
 - use samtools1 (rather than samtools1_1) for samtools in archival and P4 pipelines

release 47.8.1
 - workaround bug: daemon missing new warehouse access

release 47.8
 - GCLP compliance-related daemon changes:
     runs will not be progressed to analysis/archival unless the
     flowcell barcode is set in the npg_tracking database;
     runs are not going to be progressed if it's impossible to fetch LIMs data for a flowcell;
     both analysis and archival daemon to pass runfolder path to the
     pipeline script;
     if batch_id is available, pass it to the analysis pipeline script
 - use appropriate driver for samplesheet generation (xml, warehouse, ml_warehouse)
 - GCLP compliance-related pipeline changes:
     get the flowcell barcode needed for
     accessing LIMs information from runfolder path/content;
     use batch id if provided by the caller;
     derive the run id from runfolder path/content
 - check for RTA run tag is dropped in the analysis daemon - all current runs are RTA
 - use alt_process flag when archiving qc runs

release 47.7
 - switch seqchksum_comparator to cram, add new test data and updated tests
   convert all cram files to bam as current version of bamcat will not read cram
   dropped one test as converting an empty bam file to cram produces a valid cram file
 - More sanity checks: use of y split and nonconsented X and autosome split only with Homo
   sapiens reference, use of nonconsented human split only with non Homo sapiens reference.
 - always apply sanity checks (even when not running P4 based pipelines).

release 47.6
 - reenable archival of index files for CRAM/BAM files to iRODS

release 47.5
 - turn off BAM archival to iRODS

release 47.4
 - multiple TraDIS library types now in use, all assumed to start with TraDIS

release 47.3
 - P4 can process nonconsented X and autosome human split, and separate Y chromosome data
 - tidy of conditions for selection of p4 processing, and new force_p4 flag to override them

release 47.2
 - don't process phix using the p4 pipeline

release 47.1
 - when using and copying an existing cache directory copy everything (instead of
   restricting to npg directory)
 - try to create samplesheet if it does not exist, even if copying cache

release 47.0
 - code moved to git repository

release 46.3
 - test fix

release 46.2
 - use samtools1.1 in seq_alignment P4 based analyses
 - externally specified webcache and samplesheet are copied to the default location
     inside the analysis folder
 - seqchksum primary data comparison between final product and post illumina2bam
 - run seqchksum and cluster count check at same time as post bam qc
 - tag list files creation:
     remove dedicated function
     call the code from illumina2bam function
     refactor into a stand-alone per-lane module
     create these files in the metadata cache directory
 - allow ref_match qc jobs to run 8 at a time (patched Bowtie ameliorates Lustre problem)
 - use subtemplate/library base templates rather than monolith ones for seq_alignment P4
 - do not run lane level pulldown_metrics job for a pool
 - extra seq_alignment check that run is compatible with available P4 pipelines
 - limit bam split by tag to lanes requested (fix)

release 46.1
 - for V4 HiSeq runs without a reference use bam_alignment.pl

release 46.0
 - remove redundant npg_pipeline::archive and npg_pipeline::roles::business::file_constructs modules
 - remove dependency on tag files npg_common::roles::run::lane::tag_info role
 - remove a callback for a phix flavour of the sequence error check (function is not in use)
 - move options for the adapter detection job to where the job is generated
 - error is thrown for non-existing qc check
 - remove generation of tag files (tag list files remain)
 - always create new tag list files
 - remove unused configuration options
 - remove --lane pipeline option (was used only in tests)
 - move generation of the bam2fastqcheck_and_cached_fastq job out of a module for
     job generation for autoqc functions
 - remove unused scripts

release 45.6
 - remove mostly redundant npg_pipeline::roles::business::internal_info, move
     tradis flag to the module creating illumina2bam job
 - remove redundant npg_pipeline::roles::business::bustard_lsf_reqs

release 45.5
 - remove unused callbacks for old-style run and lane status updates
 - remove a callback for lane completion files
 - remove --no_status_updates pipeline option
 - remove a prereq. script for checking for existence of files

release 45.4
 - omit PhiX sample name and study from strings generated for illumina2bam
   BAM RG record generation (lane/pool level)
 - ensure ref_match qc jobs run serially (to try to alleviate Lustre slow io
   on simultaneous file read bug)

release 45.3
 - write log files for status change to qc complete to outgoing

release 45.2
 - remove the following functions from function order:
     status updates that do not create status files
     redundant touch_completed_lane

release 45.1
 - bug fixes and code improvements in a callback for file-based statuses
 - file-base status updates added to function order
 - ensure P4 pipelines in seq_alignment are aborted if required analysis is
   not yet supported
 - remove bam_alignment and rna_seq_alignment steps (having been replaced
   by seq_alignment)
 - run bwa mem P4 alignment pipeline for V4 HiSeq runs as well as HiSeqX runs

release 45.0
 - Use P4 based BWA Mem analysis in seq_alignment if HiSeqX run
 - Use variable number of CPU slots for seq_alignment jobs (12 to 16)

release 44.15
 - Use soft filtering instead of hard filtering for spatial_filter
 - generate bam_alignment autoqc json for RNAseq analyses
 - don't try per plex "seq_alignment" analysis  or upstream tag qc
   if no indexing read
 - callbacks for functions saving run and lane statuses to file

release 44.14
 - switched cluster count check to InterOp files
 - reinstated bam_cluster_counter_check for HiSeqX

release 44.13
 - seq_alignment refinements:
  + to RNAseq p4 script pass:
   - library_type, fr-unstranded or fr-firststrand if library is dUTP
   - AlignentFilter.jar location
   - real PhiX fasta location
  + add autoqc bam_flagstat json generation

release 44.12
 - increase nfs resources for seq_alignment to 4
 - drop localscratch requirement for seq_alignment
 - amended generation of rna_seq alignment commands to use new parameters, and amended corresponding tests

release 44.11
 - set PU option when calling Illumina2bam
 - HiSeqX run: skip bam_cluster_counter_check

release 44.10
 - update p4 vtfp template location in seq_alignment
 - do not run illumina_basecall_stats step for HiSeqX data

release 44.9
 - parallelise seq_alignment function

release 44.8
 - use seq_alignment module to replace bam_alignment to produce
   production output files and get rna analysis into production

release 44.7
 - use analysis_path as a location for the cached data directory
 - allow for flattened runfolder directory structure, ie do not
   insist on Illumina RTA directory structure

release 44.6
 - remove unused test data
 - use more up-to-date runfolder directory structure in tests
 - remove unused methods from test utility module
 - do not use analysis_path either in tests or in the code - this option is not
   being used
 - remove unused analysis_type option to the latest summary link creation job

release 44.5
 - Add qc_verify_bam_id to list of qc functions

release 44.4
 - pool-level asset ids are not loaded from a samplesheet, creating problems in SeqQC;
   warehouse loader not to take lims data from a cached samplesheet

release 44.3
 - pipeline's unused no_spider flag removed
 - 'spider' function re-implemented to create a cache suitable for
   samplesheet-based lims objects
 - cache directory moved down to the bam basecall directory
 - 'create_webcache_softlink' function removed since the location
   of the cache is now inambiguous
 - stand-alone module npg_pipeline::cache for generating a cache
 - unused functions for handling emails in tests removed
 - 'no_recalibration' flag replaced by 'recalibration' flag that
   defaults to false
 - analysis pipeline is started without explicitly using setting
   'recalibration' flag
 - use Biobambam based adapter detection instead of illumina2bam's

release 44.2
 - autoqc data retriever has changed, update the constructor's attributes

release 44.1
 - added Illumina2bam.jar options for runs with an inline index to put the
   tags on the read with the inline index and modified tests accordingly

release 44.0
 - location of the log for the archival warehouse loader job changed
   from the analysis directory to outgoing
 - reduce dependency on npg_common:
     parse configuration files directly;
     move functionality of the npg_common::roles::run::fs_resource
     role into the base class;
 - remove run_conf and add_to_run_conf attr/method from the base class

release 43.4
 - extended inline index to read 2
 - create tileviz directory when archive and qc directories are created

release 43.3
 - remove tileviz function from the pipeline
 - test update following changes to ping procedure for npg daemons

release 43.2
 - added --tileviz option to spatial filter parameters in pb_cal_align command
 - changed default region size to 200 and dropped region_min_count
 - added a check for pools with only one non-phix tag and extended tests

release 43.1
 - remove unused cram file generation function
 - remove provisions for running daemons on the old lenny farm
 - daemon to start analysis and archival for run folders that are co-located with
   daemon's host
 - update hosts in daemon utility that runs the pipeline daemons
 - upgrade bam alignment job memory requirement to 16GB
 - drop appending boost library path to LD_LIBRARY_PATH - not needed
   on Ubuntu precise
 - rely on path to find tophat2 executable

release 43.0
 - remove analysis and archival daemons dependency on npg::api, replace by
     direct calls to tracking database
 - remove analysis adaemon dependency on staging area globbing
 - increase job priority of HiSeq2500 runs
 - fix a bug in calculating jobs priority - priority should be set regardless
     of whether a priority value is set in teh tracking database
 - if the run does not have RTA tag, daemon will try again later
 - analysis daemon to call analysis on a whole run rather than listing
     lanes explicitly
 - remove analysis daemon dependency on LIMs data
 - remove definition of lsf_resource_select from the config file;
     both daemons to supply this option as "lenny" if running on the old farm

release 42.7
 - analysis daemon to submit runs form a subset of staging areas depending
     on the cluster name it is running on
 - redundant tests and test code removed

release 42.6
 - turn off default PhiX based Qval calibration
 - hard code the memory rather than look in config file
 - remove mocked objects for qc tests and add explicit test for qc_adapter
 - separate test executables for lsadmin

release 42.5
 - improvements to lsf_job module and its tests
 - to be able to submit tileviz job accross farms,
     drop request for particular nodes from the tileviz lsf job spec

release 42.4
 - new module lsf_job to generate LSF7/9 memory limit strings
 - remove /software/bin/perl in local LSF commands

release 42.1
 - add upstream_tags qc check

release 42.0
 - to ensure host-specific path to script is used, use bare script name in daemon definitions

release 41.10
 - job that updates run status to 'run archived' should write log to analysis not outgoing
 - production environment is now set in login shell - no need to set npg
   and npg cpan lib location through PERL5LIB;

release 41.9
 - patch for adaptor autoqc jobs memory requirements; mismatch in
   requested and allowed causes an error in job submission on farm2

release 41.8
 - patch to script_must_be_unique_runner - it's job id we need

release 41.7
 - patch to script_must_be_unique_runner - having a pipe expands the value
   of $LSB_JOB_INDEX prematurely

release 41.6
 - archival to irods jobs for the same run are prevented from running concurrently
 - qc_adapter uses explicit span hsots in bsub command

release 41.5
 - pg_pipeline/analysis::harold_calibration_bam, alignment_script invocation: removed
    deprecated --intensity_dir flag; added --bam_join_jar flag which uses CLASSPATH
    to locate its argument
 - use one nfs slot for rna alignment since all compute is done locally on a node
 - finding mountpoint for directories in /tmp does not go well under erl 5.16.3
   on farm-precise-dev64; explicitly set TEST_FS_RESOURCE in the tests for
   rna alignment farm job creation

release 41.4
 - OLB can use more CPUs - from 8 to 16 (changed from fixed 8)
 - --no_recalibration option no longer stops PhiX alignments
 - amended npg_pipeline/archive/folder/WebCache.pm and lib/npg_pipeline/pluggable/harold.pm
      to use script_name attribute instead of $PROGRAM_NAME

release 41.3
 - ensure irods archival does not block setting qc review pending status -
   bug fix in the parallelisation configuration

release 41.2
 - changes to tophat alignment script to cope with single reads
 - qc_adapter uses 2 cpu 1500M, illumina2bam uses 2 cpu 4000M
 - move to qc review pending state does not depend on the outcome
   of archival to irods to allow for manual qc to proceed reagrdless
   of the state of the IRODs repository; failed archival to
   irods jobs will still show in stuck jobs list
 - fixed a test that accessed xml feeds from live url

release 41.1
 - rna-seq alignment added

release 41.0
 - pipeline daemons settings to work under perl 5.14
   this set up requires that '/etc/bashrc' is sources in the user's
   .bashrc
 - perlcritic policy name printed when perlcritic errors are displayed

release 40.6
 - return archival of bam files to irods to the analysis pipeline

release 40.5
 - local analysis and archival deamons defenitions (moved from instrument handling)
 - take inline index end from st::api::lims module

release 40.4
 - exclude archival of bam files to irods from the analysis pipeline -
   temporary measure to tier over a whole day of irods maintenance

release 40.3
 - following controlcentre-less deployment of daemons, irods path is lost
   in deamons; replace sourcing lsf configuration with sourcing /etc/bashrc
   which sould take care of lsf configuration and add whatever is defined
   in .softwarerc (eg irods)

release 40.2
 - limit max threading for phiX bwa sampe (so we don't break memory limit)

release 40.1
 - bugfix - fixed cycle_start1 in pb_calibration jobs for '3 prime poly-A pulldown' lanes

release 40.0
 - dependency on /software removed, filesystem_locations.ini configuration file removed
 - production pipeline daemons to use standard error for logging, which will go to a file
   designated when setting the daemon
 - no fall back onto stored tag files, LIMS should provide information about tags
 - pb calibration tools are located dynamically
 - a full path to OLB in the configuration file
 - unused npg_pipeline_preexec_lsf_resource_max script removed
 - allow alignment jobs to use 6 to 12 processor slots
 - removed type==X86_64 lsf select option that was used for some autoqc lsf jobs
   since it does not combine well with select[lenny] or similar
 - added lsf_resource_select pipeline option that is set by default to lenny in the config file;
   if set, this option is added as -R select[xxx] to all lsf job submissions;
   if set for pipeline daemons, gets appended to pipeline script options
 - installing data/config_files added to the build's install target
 - lsf configuration file path is stored in the pipeline configuration files
 - threading in sam{se,pe} and bump bam_alignment memory up to 13200MB

release 39.7
 - removed hardcoding illumina2bam location from the pipeline
 - job creation fails if necessary jar files not found
 - outdated special test for bam alignment tradis removed
 - change pb calibration version to 10.6
 - removed hardcoding a full path to the bam alignment script

release 39.6
 - spatial filter - default to removing failed reads and use V10.5

release 39.5
 - bump BAM creation memory from 8G to 10G

release 39.4
 - fix running of pb_align for single read data
 - loosen REs looking for cycles to use fo rindex in 3' pulldown sample descriptions

release 39.3
 - fix misleading cluster counter check fail message
 - disable cram creation until tools supporting 1.1 are released

release 39.2
 - only apply spatial_filter if a spatial_filter filter file exists
 - use lower case for homebrew BAM tags used for random bases in 3' pulldown library illumina2bam usage
 - extend 3' pulldown "jecfoo" to cope with index starting at different cycles and different read lengths
 - use spatial filter numbers when checking cluster counts add up
 - remove unnecessary export of npg_comon modules
 - reflect the move of some npg_common modules to the npg_tracking namespace

release 39.1
 - bugfix - use bash for PB_score bsub command (as it uses a bash'ism)

release 39.0
 - hardcoded list of special-index library types should be compatible with tracking
 - modified illumina2bam to handle the "jecfoo" special read 1 index
 - reflect the fact the run, lane and tag roles moved from npg_common to npg_tracking namespace

release 38.3
 - avoid pointless compression in data pipe out of spatial_filter in PB score jobs

release 38.2
 - switched to v10.1 of pb_calibration

release 38.1
 - bugfix spatial filter takes raw intensity path, not dif file location
 - bump filesystem resources used at calibration table generation step

release 38.0
 - daemons updated, outdated code removed
 - spatial filter added
 - calibration code changed to V9 - one table calibration (incudes both reads)

release 37.2
 - analysis daemon patch to exlude deleted earlier option

release 37.1
 - redundant modules removed
 - default for the local flag reflects the value of no_bsub flag
 - spatial_filter flag added and propagated to illumina2bam job
 - bump OLB to 1.9.4
 - setting nonconsented human and spiked phix flags for a lane - dependency on npg tracking database removed

release 37.0
 - don't stop spiked phiX "harold" alignment if no_recalibration is set - we still need to filter any PhiX out.
 - Add adapter detection code after Ilumina2bam for paired read data (data in "a3" and "ah" tags)
 - TraDIS tags tr and tq no longer stripped by BamTagStripper wrapper so turn back on strip BAM tags by default for TraDIS

release 36.13
 - tileviz job creation improvements in order to address lsf job failures due to problems with the nfs file system:
     preexec to check for the existence of the qc directory,
     pipeline script to create the tileviz directory if it does not exist

release 36.12
 - bug fix; stopped using roles that were removed in the previous point release

release 36.11
 - change function_order for tileviz and log name
 - corrected syntax error in construction of job command in cram.pm
 - added tests for cram.pm

release 36.10
 - bug fix for tileviz and calibration_table jobs

release 36.9
 - npg_pipeline::analysis::harold_calibration module deprecated, its test removed
 - attributes/methods for retrieving control species reference simplified
 - removed npg_pipeline::pre_exec::references_adapters and refactored bin/npg_pipeline_preexec_references to use reference finder roles directly
 - removed npg_pipeline::roles::business::pre_exec_strings, its code integrated into npg_pipeline::roles::business::base
 - fixed files_present_pre_exec_string function; preexec script should ensure that all lanes (not only the ones currently processed) are ready for the state change
 - removed npg_pipeline::pre_exec::FilesPresent; replaced its code with simple code snippet in npg_pipeline_files_present
 - added tileviz function

release 36.8
 - amended cram.pm to supply archive_path to the cram_generation module to avoid lookup at cram creation time; reenabled cpu_limit addition to job name; removed unused code

release 36.7
 - added cram.pm module to create lsf submissions for bam to cram conversion; added cram_generation method to PB_cal_bam.pm

release 36.6
 - pass is_paired_read flag to bam_alignment scripts
 - bam pipeline diagram

release 36.5
 - convert illumina2bam path to absolute path and pass the result to bam_alignment script as well

release 36.4
 - add pulldown metrics autoqc check
 - change illumina2bam jar file name to Illumina2bam.jar

release 36.3
 - ensure crashing analysis launch for one run does not affect others launching

release 36.2
 - use index_length method inherited from long_info role in create_lane_tag_file to avoid to rebuild

release 36.1
 - remove archive lane directory and bustard directory for auto qc results loading

release 36.0
 - Added copy_interop_to_irods

release 35.3
 - npg tracking db fixtures fixed to reflect db schema changes in pending npg-tracking release 68.2

release 35.2
 - ensure use_bases is passed in bsub of old deplex jobs

release 35.1
 - touch complete lane job output name fixed; its command line generated listing only the necessary options

release 35.0
 - roll back NoGetopt metaclass in lsf queues attrs

release 34.3
 - bin/npg_pipeline_check_lsf_jobs now contains David's script copied from ~dj3/team117/npgsj
 - npg_pipeline::ConfigReader removed since this was just on object wrapper around a role
 - instrument_type and instrument_model pipelien options removed, not needed as options
 - old pipeline option to switch OLB preprocessing, defaults to false
 - npg_pipeline::analysis::bustard4pbcb - new module for preprocessing with OLB
 - npg_pipeline::pluggable::harold::PB_cal_bam_qc (with tests and a script) removed, its functionality moved to npg_pipeline::pluggable::harold::PB_cal_bam
 - execution of spidering moved to npg_pipeline::roles::business::base, special module for it removed
 - unused no_cached_webservice_data and webservice_cache_dir options removed
 - sourcing lsf and oracle conf files removed from the daemons, role and config file for this removed
 - archive_to_irods step called at the end of analysis, no_irods_archival option to toggle this
 - references config file removed
 - phix snip file location in config file changes from the master ref repository to lustre mirror
 - some unused attr of the base object and roles removed
 - some options and attributes marked as not available for setting from the command line
 - add a not_strip_bam_tag flag to pass to bam_alignment script to keep tags like OQ, ci etc. in final bam file
 - leave bam_alignment.pl script to figure out number of threads to use itself (from LSB_MCPU_HOSTS environment variable)
 - set bwa aln threads using LSB_MCPU_HOSTS environment variable in PB align commands
 - no_sf_resource flag added to allow for running on an LSF cluster where sf and irods resource is not defined
 - npg_pipeline::roles::business::databaseConnection role removed; the code switched to using npg_tracking schema attribute that is inherited from npg_common::...path modules
 - npg_pipeline::pre_exec::connectDBIxTracking module removed; bin/npg_pipeline_prexec_connect_dbix_tracking uses teh npg_tracking_schema attribute of npg_pipeline::base directly

release 34.2
 - unused npg_pipeline::reorder_fastq and npg_pipeline::Checker removed

release 34.0
 - spidering simplified and speeded up
 - tests that request NPG and Sequencescape XML feeds use webcache and nothing else
 - tests that post to NPG XML removed
 - tests that request connection to external live databases removed
 - propagation of the ref repository location to the can_run part of npg_pipeline::archive::file::qc
 - tests that access reference repository use test repository
 - unused test data (xml files) removed

release 33.7
 - Add option to BamIndexDecoder to convert low quality bases in barcode read to Ns and increase MAX_NO_CALLs from 4 to 6 for single plex lane

release 33.6
 - use lsf irods resource for bam loading job

release 33.5
 - a script to compute pipeline performance

release 33.4
 - bug fix: naming of empty placeholder fastq files for a single run RT#245665
 - unused scripts deleted from external_script_names.ini

release 33.3
 - set recalibrated path for create summary link lsf job

release 33.2
 - code from module npg_pipeline::pluggable::harold::qc moved to npg_pipeline::pluggable::harold
 - modules that inherited from npg_pipeline::pluggable::harold::qc noe inherit directly from npg_pipeline::pluggable::harold
 - module npg_pipeline::pluggable::harold::qc and its tests removed
 - script npg_pipeline_qc removed
 - a new update_warehouse function created
 - create_webcache_softlink function added to the pb_cal_bam_qc function order

release 33.1
 - module npg_pipeline::run removed, its children inherit directly from npg_pipeline::base
 - npg_pipeline::run::folder::move refactored to cope with moving folders whose names do not conform to standard RT#244644
 - npg_pipeline::run::folder::link refactored to pass options to a script explicitly
 - lsf job for creating the summary link moved to the small queue
 - nfs resourses string removed from creating the summary link and moving runfolder lsf jobs
 - removed unused test data directory t/fuse
 - all job scheduling code moved to npg_pipeline::pluggable
 - a list of submitted job ids returned unsorted to maintain the actual order the jobs were submitted in
 - for bsub command, npg_pipeline::base->submit_bsub_command returns job number as integer
 - standard bsub return value (job number as a phrase) for the test bsub script
 - function create_webcache_softlink moved up to npg_pipeline::pluggable::harold to make it available for the bam pipeline

release-33.0
 - either launch all jobs or none, ie if cannot launch all jobs, kill the once that has been launched; RT#243670
 - token lsf job at the end to make last job failure trackable RT#244290
 - methods and accessors moved between base, pluggable and harold to achieve a more logical split between these three mosules
 - functions and accessors for inferring function order simplified
 - use of 'NoGetopt' metaclass for attributes that do not have to be script options
 - Keep calibrated qualities score when merging with original phix alignment
 - No longer vary filesystem resources used for BAM and fastq split by tag depending on number of plex (Sanger ISG have upgraded NFS server kernel to avoid XFS/NFS fragmentation bug)

release-32.2
 - fix missing phasing numbers in BustardSummary.xml - illumina_basecall_stats

release-32.1
 - move forward qc_tag_metrics just after illumina2bam
 - parallelise illumina_basecall_stats with illumina2bam
 - croak when no expected tag sequence or index given in sequencescape and don't create one based on the stardard illumina or sanger tag list
 - make sure harold_recalibration job submitted to creat bam file soft link when no_recalibration flag given
 - explicit arguments are given to the illumina analysis archival scripts to prevent future failures when rearrangements are made in the parents, see RT#243937

release-32.0
 - change to new BAM based pipeline for default analysis
 - suspended start of the pipeline
 - config path is built relative to the bin directory; if running from the local directory, local configuration is going to be used
 - spidering methods list reduced
 - increase max_no_calls for decoding if only one plex for a lane

release-31.1
 - special case of bam input for the adapter check
 - unused scripts scripts/functional_script.pl scripts/spider_batch removed
 - extra function in the function order for pb_cal_bam, bam_cluster_counter_check

release-31.0
 - don't try to return control recalibration table if no position given
 - skip non spiked-phix lane for recalibration in PB_cal_bam
 - create lane and lane qc directory in create_archive_directory function order
 - add create_archive_directory in PB_cal_bam
 - add bam_alignment function_order in PB_cal_bam, for bam alignment, filtering, sorting and markduplicates
 - increase bwa aln threads from 4 to 6 in PB_cal_bam, and get their value from config file
 - separate module for autoqc functions npg_pipeline::pluggable::harold::qc
 - pb_cal_bam_qc combined module integrates pb_cal_bam with qc and post_qc_review
 - hardcoded description of a study for control entity
 - npg_pipeline::roles::business::base clean-up - redundant test-related code deleted
 - npg_pipeline::daemons::harold_analysis_runner - calles to batch->lanes replaced with
   calls to the new st::api::lims module
 - npg_pipeline::pluggable::harold::post_qc_review - migration pipeline related functions deleted
 - npg_pipeline::archive::mpsa_to_irods_migration_helper and its tests removed - not needed
 - function for creating empty fastq files and cached short fastq files from a bam file
 - function to run tag_metrics autoqc check
 - qc script to take --qc_in and --qc_out arguments instead of --archive_path to allow for
   being flexible about qc input directories
 - parallelesation of  archive_to_irods and archive_to_sra removed since archive_to_sra is not used any more
 - npg_pipeline::roles::business::base->batch method removed
 - some changes to the npg::api::lane object usage to stop using deprecated methods, especially getting hardcoded references

 - introduction of webcache in tests to cope with npg::api::lane methods using st::api::lims object and the latest batch xml
 - explicit spidering of st modules from npg::api modules discontinued; getting references and insert sizes explicitly in spidering discontinued since this should be covered by spidering the lims objects

 - redundant code removed:
     npg_pipeline::pluggable->alert accessor
     npg_pipeline::dispatch_tree::evaluator module removed

release-30.4
 - schema info picks up from a local directory before the users directory. Move
   run_lane_status changes to be run from the runfolder, and this should avoid this
   problem
 - don't try to run any recalibration on a lane marked control through PB_cal

release-30.3
 - only run PB_cal recalibration on a lane which is either phix or a control

release-30.2
 - enable genotype qc check

release-30.1
 - ensure that the tag files can be created if the tag on a spike is longer than the tags on the plexes

release-30.0
 - pb_cal_bam: turn off compression for pb_predictor bam output and merge phix alignment into this output
 - split_bam_by_tag function order added for pb_cal_bam
 - increase illumina2bam fs resources from 1 to default 4
 - increase the number of log files for check_lsf_jobs to look through
 - finish added to function order by default
 - update run_lane status, which will handle updating runs to analysis complete/qc review pending

release-29.3
 - make sure the same study not stored more than once for a multiplexed lane

release-29.2
 - phasing for lane changed to lane from auto
 - remove code and files that existed from initial ideas about the pipeline setup

release-29.1
 - bug fix about file name for lane tag

release-29.0
 - pipeline to use single access point lims module
 - pipeline to take actual positions from batch xml in prererence to the run-lane information from the tracking database
 - tag lists generated only for the lanes the pipeline has to deal with
 - vary filesystem resources used for fastq split by tag depending on number of plex

release-28.10
 - bump up filesystem resources used for BAM mark duplicates

release-28.9
 - decrease cpu requirement for non-consented and spiked phix fastq splitting from 12 to 8

release-28.8
 - switched to branch 7.0 of PB_cal (detect bad tile/cyles + new caltable format)
 - bump up filesystem resources used for creating fastq files

release-28.7
 - bug fix to catch the command line for recalibration_alignment for schema information

release-28.6
 - bam & markduplicate files need creating for removed phix, even if the lane is multiplexed

release-28.5
 - daemon only submits for lanes present in batch xml
 - spidering only spiders lanes which are declared from the positions method

release-28.4
 - get study from lane entity directly instead of from sample

release-28.3
 - use study publishable name for bam header, and add study description as well

release-28.2
 - increase cpu requirement for non-consented and spiked phix fastq splitting from 4 to 12

release-28.1
 - OLB version upped to 1.9.3
 - bugfix - BamIndexDecoder not merge by subversion for release-28.0 - corrected
 - bugfix - Jobs which are launched by a job which is part of an array, take the array index as part of the job requirement

release-28.0
 - lane based post_qseq launched
 - analysis complete and qc review pending moved to primary analysis pipeline
 - analysis complete dependency on post qseq, plus pre-exec test for existence of
   files in archive directory which will be written at end of each lanes secondary
   analysis
 - create a lane taglist file with tag sequence, name and library, sample and study name
 - pipe illumina2bam output to BamIndexDecoder if multiplexed run

release-27.3
 - patch to fix only getting stats for lane demultiplex if the lane is multiplexed
 - bustard and gerald lane based option
 - pass through bustard.py parameters with override_all_bustard_options
 - bugfix - ensure that spidering gets assets for plexes

release-27.2
 - increase memory requirement for illumina2bam job to make sure JVM can start

release-27.1
 - new function_order illumina2bam to convert bcl files to bam
 - reduced spidering to only do functions we know are called
 - dependency on current running job added to any jobs with no dependency
   if the job launching is a job itself
 - remove dependency on MooseX::InsideOut (which is broken in Moose2.0)

release-27.0
 - increase number of job io slots for pb_cal jobs to 4
 - increase number of processors to 4 for score and alignment
 - push number of processors through to bwa with aln_parms
 - stop bam production for full lanes which are multiplexed
 - stop the subsequent mark duplicate jobs for those lanes
 - stop the subsequent gc_bias qc check for those lanes
 - in scripts a helper script for checking spidering. This is always subject to change!

release-26.4
 - increase memory for bam_markduplicates to cope with higer density coverage

release-26.3
 - spidering imporovements to capture more data to ensure we get full requests to get the correct study for the sequencing request
 - all runs without a control lane will run with the PB_cal no recalibration option

release-26.2
 - job_priority option, to enable a user to determine the job priority to be used for all jobs, regardless of the queue to which the job would be submitted
 - remove bam_index function order
 - fix launching the post_qc_review in pipeline migration helper to include user defined requirements
 - spider calls studies on lane to ensure that we get the studies
 - move run folder drops the log file into a log directory within the folder moved to, rather than just the folder,
   so that any wildcard matching won't find that by accident

release-26.1
 - spidering improved to pick up more relating to samples on multiplex lanes, but not to go down the children, as this might end up pulling the entirety of Sequencescape
 - munge summary files removed from function_orders.yml as no longer necessary to run
 - bugfix: correct cal table name should be generated for all functions/scripts which need access to it
 - references_adapters directory check: must only replace the word references with adapters, not if is is part of a larger word or construct

release-26.0
 - removal of the munge filenames/readnames that were needed for old version of GERALD recalibration
 - add in job_name_prefix (both in general_values.ini and as command option) to add a prefix to all job names, for ease of seeing them in lsf
 - no_secondcall flag to ensure switch off generating second basecalls and storing them in the bam files
 - update live versions of OLB (for bcl2qseq) and CASAVA

release-25.1
 - addition of code to check the lsf queues for stuck runs and let you know which jobs failed

release-25-0
 - complete removal of srf generation and code for gcfreq creation
 - removal of illumina_pipeline_bin and it's conf key/valeu pairs as legacy which is not needed
 - switched order that fastq2bam jobs are launched, so that full lanes bams are generated in preference
   to plex ones. This may give a slight time improvement due to more efficient resource allocation
 - move as much qc to run in parallel with fastq2bam as possible, to endeavour to reduce the time these
   extend the pipeline by

release-24.4
 - daemon for launching analysis to check if the run has spiked lanes, and then launch PB_cal for spiked, with a
   no_cal/bustard&gerald to run alongside

release-24.3
 - add bam cluster count checking based on bam flag stats

release-24.2
 - pre-exec references job added to fastq2bam jobs as these need to query the references repository during running
 - pre-exec references job added to alignment and calibration jobs in PB_cal
 - spiked calibration tables need to know the snp files for phix
 - phix snp file added to pb_cal_pipeline.ini, so as to be retrieved for calibration job

release-24.1
 - turn off running full PB_cal pipeline as standard
 - lsf_queue and small_lsf_queue to be used to determine queues, so now functional command line options

release-24.0
 - a function to perform the ref_match autoqc check
 - no_srf_generation stops trying to split and index srf files
 - bugfix - is_spiked_phix is boolean
 - a function to split nonconsented if not done yet
 - if the run is performed on a HiSeq, then do not create srf files
 - a function to perfor a sequence error check for spiked phix part
 - an ability to pass extra options from functions to an autoqc script

release-23.0
 - bug fix to make sure correct basecalling software returned from bustard config xml file
 - bugfix - drop tag from readname in srfs for lanes on multiplexed runs which are not multiplexed
 - deal with spiked in phix for pb_cal calibration
 - patch - give Instrument generated BaseCalls directory to setupBcl2Qseq.py
 - tests: now use domain test in the conf files, so that consistency can be kept in tests, whilst live info may change

release-22.0
 - spiked phix splitting will generate fastqcheck and md5 for the newly generated fastq files
 - remove the file renaming part from spiked phix splitting command for schema information
 - consider spiked phix part for cluster count checking
 - strip out all dependencies on srpipe::util
 - strip out dependencies on srpipe::config::constants and srpipe::config::instruments
 - spidering now calls the required_fragment_size on an asset to ensure that any further xml is loaded

release-21.1
 - fastq generation only adds the --index flag on lanes which are multiplexed, not all lanes on a run
   which have the indexing cycles performed

release-21.0
 - the pipeline to spider over requested lanes only
 - moved lane_tile_clustercount to npg_common::roles::run::long_info
 - demultiplexing only tiles which it can find in the Data/Intensities/config.xml file (since HiSeqs do not have consecutively numbered tiles)
 - phasing and matrix options moved to conf file, and phasing, prephasing and matrix now options to be passed on analyse_RTA's command line
 - using reference finder for human reference location for creating nonconsented human part bam file
 - bjobs for spliting spiked phix out, renaming srf and fastq files, and generating bam file
 - npg_pipeline::analysis::FixConfigFiles - go through the config.xml files in Data/Intensities and Data/Intensities/BaseCalls, and check that
  1) Last Cycle numbers and number of reads in each are the same (croak if not)
  2) the runfolder (on fs) has the same name as in NPG tracking (croak if not)
  3) Assuming 1 + 2 OK, then ensure that both config files have the correct Instrument name, runfolder name and id_run (fixing if needed)
 - add nonconsented splitting command line and spiked phix spliting program to schema information

release-20.1
 - MPSA archived HiSeq runs no longer visible by default

release-20.0
 - bcl2seq can have separate path from OLB

release-19.0
 - a post_qseq function to generate a stand-alone archive directory for old-runs2irods pipeline
 - a post_qseq function to call the post qc review script
 - SecondBaseCall - pb_cal needs to start producing second base calls
 - check recalibrated qseq files are original. If not, pass the original qseq files to bam generation

release-18.4
 - moving a run folder no longer requires using srpipe::util, so should be adaptable for anything, although, it no longer
   copes with a paired run
 - SchemaInformation now has improved data set, for preparation to go into the Bam headers

release-18.3
 - qc_cache_reads - additional step which will cache reads for qc's to use, saving processor time
 - archive_to_irods now in parallel with archive_to_sra
 - id_run now to be passed to the qc tests in the command line
 - srfs - index has increased memory for HiSeq benefits. srf_creation has increased memory so that not too many get launched
   on the same node

release-18.2
 - patch - webcache now checks the program name as a pattern match rather than an equality, in case the program name contains a path
 - move runfolder bug - remove the name check against the runfolder as name will not have any padding 0's
 - md5's - don't record the md5's of full fastq/srfs where the lane shou;d have split non-consented data
 - improvements to schema_information to make DS a more accurate description, and bugfix where we weren't getting the correct PB_cal information

release-18.1
 - Patch to SchemaInformation to cope with some changes to the way npg_common operates
 - parallelise hash now in a config file
 - removed some now unnecessary hashes/arrays of function orders and parallelise
 - test for qseq2fastq.pl will check to see if there is an md5sum and fastqcheck which can run on your system
   and modify/skip tests that rely on checking this functionality. Note: If this is the case, then you will
   need to modify the production code accordingly

release-18.0
 - Dependency on srpipe::config::instruments reduced - should use runfolder_path first, and fall back to this
   expect full removal within a few releases
 - fastq generation - md5 and fastqcheck creation options turned on
 - fastq generation - unique option turned on so that testing for uniqueness of readnames out of qseq files is done
 - md5 creation - script runs so that in process decisions can be made about the existence of files, and if md5s hav
   already been created
 - schema_information now created before bam's are created
 - schema_information always gets the RTA value and sticks at the top
 - DS tag in schema_information for those which are probably appropriate to go into a Bam Header

release-17.1
 - pass archive_path to irods_bam_loader instead of id_run
 - bugfixes
 - srf and qc_contamination parallelised with bam_generation in order to pull together rate determining steps
 - cluster counts do not check in the fastq files, the value is allegedly guaranteed in the fastqcheck file
 - analysis runner daemon now looks at the instrument type and determines which analysis to launch
 - PB_cal no recalibrated for HiSeq as production
 - PB_cal analysis now generates their own folder structures within the flag-waver (may need to be moved)
 - analyse_RTA no longer launches PB_cal
 - PB_cal - no_recalibration works how it should, so small_pb_cal now removed

release-17.0
 - schema information files generated which should report on how the run progressed, and various program versions used
 - patch to cluster counts to be happy if there are no srf's found for the lane
 - bam indexing done
 - softlink webcache used for the analysis into the archive directory for that analysis, and the post_qc_review can use that

release-16.5
 - pb_cal needs new directory paths so that multiple ones can be run
 - small_pb_cal for running a concurrent job which does no recalibration steps (HS benefit at current time)
 - pass archive path to bam generation, so that this is less dependent on working out paths itself

release-16.4
 - check for cif/dif/stats files and flag option to recreate 'dummy' cif/dif files
 - use a log folder to catch lsf log/out files in the various directories, instead of dumping directly into it
 - archival to irods

release-16.3
 - instrument name now taken either from short_info, or if must be calculated itself, then using prefixes
   from general_values.ini

release-16.2
 - PB_cal has moved to v6.0, with extra step and using bam files
 - run_conf file generated in runfolder directory. Current for bustard and gerald directory propagation throughout
   bustard/gerald primary pipeline
 - no_bsub flag, so instead of submitting a job to LSF, just logs the command. returns 50 as a potential job id when used
 - HiSeq archival to sra - no SRF files, and fastq's are either group unconsented (if unconsented), or hiseq (to be hidden
   but archived, as users should be utilising bam files from iRods)
 - no-eamss flag turned on for bcl2qseq in PB_cal pipeline
 - change production version of OLB to OLB-1.8.1a2

release-16.1
 - cluster count checking - fastq, fastqcheck and srfs get checked to see if they contain the same number of pf reads
   as the pf cluster count from BustardSummary.xml
 - moved most values, external script names and pathways to config files

release-16
 - PB_cal score has additional options to take a control calibration table, and use this if it can't legitimately use
   a lanes own cal table (see srl as to why)
 - touch all mp fastq files at start of post_qseq to ensure that they are found for all jobs, even if there are no PF reads
 - point fastq2bam to latest (v37) human reference

release-15.3
 - pre-exec script testing that the references and adapter directories can be found, before a job actually starts
   on the farm, so that there is less chance it will croak out if some repositories go away

release-15.2
 - all possible arrayed submissions have been done
 - PB_cal control lane now uses mode 2

release-15.1
 - bugfix multiplex fastqcheck generation
 - patch to psuedo down qseq files from BaseCalls for PB_cal pipeline

release 15.0
 - All post_qseq dispatches are submitted as job arrays, chaining if needed via -w'done(1234[*])' -J job_name[1-8]
 - PB_cal runs setupBcl2Qseq and amkes the qseq files in the basecalls directory, and then runs off these

release 14.2
 - load fastqcheck files into qc database added to post_qc_review

release 14.1
 - pass index tag fastq file to bam generation to add them in bam file

release 14.0
 - require 4 processors for human splitting bjobs
 - dependency on multiplex qc jobs added
 - turn off EAMSS (Killer B's)
 - mpsa upload now loads missing files for a lane, rather than assumes that because it has 1, it will have all
   - downside, you must ensure that this is not running for a run, if you want to manually do it
 - no archival of srf or fastq files for phix control lanes to fuse

release 13.0
 - PB_cal separated into independent pipeline launched at the end of the illumina analysis pipeline
 - PB_cal pipeline kicks off a post_qseq pipeline on it by default (but with no Latest_Summary,run_status updates or munge Summary xml)
 - sf_resource now put into rusage requirement, to try to limit the amount of IO on the nfs staging partitions

release 12.1
 - bug fix bam submissions
   - typo which stopped non split full lanes getting submitted
   - flagstats json file to go to qc directory
   - fastq files needed full path
   - strange typo of ; switched for . meant incorrect name and path generation

release 12.0
 - move bam_flagstats json file for each plex into lane qc directory
 - turn off creation of sig2 files
 - "analysis complete" moved after all qc and alignments to before "qc review pending", "secondary analysis in progress" now where "analysis complete" was (after Illumina pipeline is done).

release 11.0
 - job array for qc on plexed samples
 - require 4 cpus for bam creation because bwa alignments using threading now
 - pass human_split type and tag_index for bam generation if available
 - patch for ensuring a few axtra cached webpages are there

release 10.4
 - swapped the order of set_run_status_run_archived and move_to_outgoing
 - for post qc review script, unset an env variable that gives the cache location

release 10.2
 - bump default OLB to OLB-1.8.1a1

release 10.1
 - no_munge_summary flag added so that post_qseq can run on PB_cal directory
 - new postqseq function and module bam_markduplicate
 - add archive lane path into autoqc data loading list to pick up bam flagstats json file

release 10.0
 - gc-bias check is done
 - create lane tag file using expected tag sequence from sequencescape if available
 - caching of webservice responses in order to enable
   - less dependencies outside of the filesystem once jobs have been submitted
   - reduce load on webservers from multiple parallel jobs (in particular when we have a multiplex run)
   - find out up front if webservices are unavailable, and don't do anything

release 9.0
 - bam generation with second base call
 - launch harold recalibration
 - generate md5 for correct files after human splitting
 - patch to ensure that manually created lane tag files are not overwritten
 - update copyright
 - bam generation even if no reference
 - split multiplex fastq by tag
 - bam generation for multiplex split fastq
 - fastqcheck for multiplex split fastq
 - moved qseq2fastq.pl from the sanger-pipeline project to this project for better maintenance and deployment
 - only decode lanes which are multiplexed on the flowcell
 - generate tag decoding stats as json file for each lane

release 8.0
 - drop gcfreq creation
 - bam file generation
 - multiplex lane specific tag file support
 - qc_gc_fraction test
 - munge Summary.xml/htm in GERALD after a multiplex run has gone through GERALD processing
 - processor_fork_number moved from bustard_lsf_reqs to business/base, so it can be passed to post_qseq
 - summary data loading removed, as done within illumina summary loading
 - softlinked qseq_custom files will now use relative path instead of absolute path
 - Drop dependencies to use SangerPaths
 - $VERSION now on the same line as use Readonly; so that new Build.PL won't carp.
 - Build.PL, dependencies updated, but dependencies on other internal packages commented out until their $VERSION lines can be corrected like those in this package
 - md5s checked of the files once uploaded to mpsa, and compared to that in the md5 file

release 7.0
 - more launches optimised with MooseX::AttributerCloner generating command line options
 - srpipe::analysisrunfolder removed with the consumption of npg_common::roles::run::long_info
 - move to coping with the new way that GERALD deals with needing file structure for multiplexed samples
 - split srfs will now have srf_index_hash run on them once created
 - split_nonconsented memory allocation upped to 8G

release 6.1
 - moving to usage of MooseX::AttributerCloner to generate command line options
 - Bustard defaults now able to be overridden on the command line, so if the number of processors, etc need changing, then this can be done here without code changes
 - Bustard and GERALD steps now separated for easier launching of different analysis versions via the command line
 - 1.6 pipeline set to default
 - flag_options role, so that we can universally disable functions or pass info (such as no_control_lane) via a flag on the command line
 - change to use the new illumina_analysis_loader, which should accept particular paths from a command line, and so launch it with paths populated as the launcher object has
 - change to Bustard to do it's best to accept and force a control_lane determined by the user, but still relies on some info from Sequencescape to be present and correct
 - tag_file for indexed runs can be manually set rather than relying on choosing a tag_file from the defaults

release 6.0
 - major refactor of code to allow command line variables to be propagated through to objects using MooseX::Getopt and MooseX::AttributeCloner
 - separation of pipelines into separate npg_pipeline::pluggable::harold::<type> in order to make code management easier
 - due to MooseX::AttributeCloner, less code in npg_pipeline::pluggable::harold::<type> methods
 - increased test and POD coverage
 - create_pseudo_qseq_custom.pm - if there has been no recalibration, softlink in GERALD the qseq files in Bustard with qseq_custom names
 - fix_qseqs.pm - ensure that the id_run is correct in the qseq_custom files

release 5.0
 - npg_pipeline::base class with common methods used by many of the npg_pipeline modules
 - try to submit a job to lsf upto 5 times, croaking if unsuccessful after that
 - daemon runner and pipeline for RTA analysis

release 4.7
 - preexecute script to ensure that only 1 of a type of job could run at a time, and applied to npg_qc_api.pl (illumina analysis) loader
 - option to include tag files to split non_consented
 - default queue in archival runner - srpipeline
 - script to resort fastq files if they get created in the wrong order

release 4.6
 - archival runner
 - code for fixing broken fastqs
 - correct order of qseq_custom files to be alphanumerical when submitted for jobs

release 4.5
 - patch release

release 4.0
 - option/support to only run on a single lane
 - post_qc_review pipeline
 - refactor of code from srpipe::archive.pm to npg_pipeline::archive::file::to_sra so that this can be done from post_qc_review pipeline
 - post_qc_review can submit to lsf jobs to upload illumina_analysis, illumina_summary and auto_qc

release 3.0
 - bug fix - id_run not passed through to qc checks
 - adapt to use new qseq2fastq with changes for multiplex runs
 - croak out of post_qseq if it is not a full analysis

release 2.0
 - add qc_insert_size
 - srf_creation also does indexing script
 - log files are created
 - in log file, json string of dispatch tree
 - parse of the json string, which interrogates LSF for info
 - Latest Summary link now relative path
 - illumina2srf always runs out of 1.4 pipeline
 - archive dir is now set to be archive dir, not archive_test

release 1.0
 - set up
 - create npg_pipeline namespace
 - generate replacement to cleanup_run<|MERGE_RESOLUTION|>--- conflicted
+++ resolved
@@ -1,13 +1,10 @@
 LIST OF CHANGES
 ---------------
 
-<<<<<<< HEAD
  - do haplotag processing for appropriate library types
  - switch off spatial filtering application and QC check for NovaSeq platform
-=======
  - Remove pipeline extensions for the npg_tracking daemon monitor,
    they are no longer in use.
->>>>>>> 42ad5620
 
 release 60.3.0
  - Extended i5opposite pad to 5 bases.
