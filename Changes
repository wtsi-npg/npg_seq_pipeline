--- conflicted
+++ resolved
@@ -1,15 +1,12 @@
 LIST OF CHANGES
 ---------------
-<<<<<<< HEAD
+
  
  - prune bam generation for most products with no alignment and
    change bam_flagstats command in seq_alignment to crams
- 
-=======
-
  - skip markdup step in seq_alignment for spike tag
 
->>>>>>> 218759a0
+
 release 57.1.1
  - all components of npg_run_is_deletable script to use samplesheet
    as a source of LIMS data
