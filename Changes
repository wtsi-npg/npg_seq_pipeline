--- conflicted
+++ resolved
@@ -1,14 +1,11 @@
 LIST OF CHANGES
 ---------------
 
-<<<<<<< HEAD
  - Removed co-location check (host and staging area) from the pipeline
    daemon code. This check is no longer relevant, the staging servers
    listed in the code are no longer in use. 
-=======
  - Remove pipeline extensions for the npg_tracking daemon monitor,
    they are no longer in use.
->>>>>>> 42ad5620
 
 release 60.3.0
  - Extended i5opposite pad to 5 bases.
