LIST OF CHANGES
---------------

<<<<<<< HEAD
 - archival of logs should run after an asynchronous move to outgoing (peformed by the
   staging daemon) - paths adjusted and job preexec checking for the existence of the
   runfolder in outgoing is added
=======
release 49.8
 - seq-alignment now uses bwa_aln_se for single read runs
 - disable log archival pending enhancements
>>>>>>> 014c5116

release 49.7
 - seq-alignment - P4 and new bwa for older chemistries & forcing mem for alt references
 - bug fix after passing RG paramater to illumina2bam: change SplitBamByReadGroup options:
     do not set OUTPUT_COMMON_RG_HEAD_TO_TRIM, strip last component (runid_lane) from
     OUTPUT_PREFIX
 - use threading for bam and cram creation in seq_alignment
   references and GCLP
 - add attribute "gclp" common to analysis and archival scripts
 - function list config files always contain pipeline module name e.g. central

release 49.6
 - pass RG paramater to illumina2bam
 - add archive::file::logs

release 49.5
 - correctly determine path to SplitBamByChromosomes.jar
 - drop redundant do_markduplicates and not_strip_bam_tag options from args list
   of the old-style bam alignment script
 - factor out generation of bam_flagstats metics into a method
 - call new bam_flagstats execute method instead of invoking individual parsers explicitly -
   forward compatibility
 - npg_pipeline::cache - reuse_cache_only option added RT#486264
 - check for an inline index when calculating index_length

release 49.4
 - LSF job creation for autoqc checks - use qc check objects directly when
   testing whether to create a job

release 49.3
 - error if padding for spiked Phix index sequence is not long enough
 - kill unwanted jobs efficiently (one command for all ids and -b option)
 - call warehouse loaders with verbose option
 - call ml warehouse loader at the end of the analysis pipeline so that the product
   table is loaded by the time the run goes into QC thus allowing to query this
   warehouse using run id
 - simplified name generation for fastq files
 - use 'subset' option of the bam_flagstast autoqc result instead
   of the 'human_split' option
 - allow p4 to be used where no alignment is specified for target but human
     split (contains_nonconsented_human) is
 - new tests for various p4 analysis options in seq_alignment
     (20-archive_file_generation-seq_alignment.t)

release 49.2.1
 - to avoid deprecation warnings in Config::Any,
   ensure XS extensions are available for YAML and JSON

release 49.2
 - test updates only

release 49.1
 - remove 'move_to_outgoing' step from function list for qc runs

release 49.0
 - run the archival pipeline entirely in the directory where it was started, ie
   do not move the runnfolder to outgoing; this will be done by the staging
   monitor

release 48.9
 - run illumina analysis loader in a lowload lsf queue

release 48.8
 - pipeline daemon - when calling the pipeline, do not use paths that are local to the host

release 48.7
 - generate  fastqcheck files for empty fastq files explicitly without
   running fastqcheck executable, which is not available on gseq cluster
 - daemon to process a run if machine location is unknown

release 48.6
 - force gclp analysis along the p4 route

release 48.5
 - archive to a "gclp" iRODS if function_list looks like gclp variant
 - use low_load queue for upstream_tags qc (accesses tracking and qc DBs)

release 48.4
 - Make group to change analysis directories to optional
 - use LSB_BIND_CPU_LIST over LSB_MCPU_HOSTS to determine number of threads to use
   within a job (cope with hyperthreading where LSF gives one slot to what is presented
   as two cpu - this will try to make use of apparent CPUs)
 - make number of slots used by seq_alignment configurable
 - allow running on file server by
   + use npg_tracking::util::abs_path to patch absolute paths
   + avoid perl chdir to give job working dir
 - drop not_strip_bam_tag option, explicitly disable bam tag stripping in seq_alignment
 - add daemon.ini and optionally add command_prefix to commands
 - use lowload lsf queue
 - seqchksum_comparator to cope with higher plexing (with a chdir)
 - force HiSeq rapid run V2 flowcells (BCXX suffix) to use p4
 - enable p4 single-end processing (bwa mem only, not RNA or non-consented human split)

release 48.3
 - get informatrion about a spike directly from lims
 - use old bam_alignment.pl, not P4, if omission of alignments requested
 - option (default on) to force analyses to assume phix spike
 - force P4 and so bwa mem for runs with reads > 100bp
 - enable human split for P4 in seq_alignment (using bwa aln, adapter trimming)
 - run old warehouse loader live in order to pick up pool-level information
     that is currently needed in SeqQC
 - gclp-specific function list for archival

release 48.2
 - added update_ml_warehouse
 - removed sf48 from list of staging areas in green room

release 48.1
 - pipeline-specific function lists
 - setting olb or qc_run flags to true results in olb or qc_run function lists used
 - qc_run flag on its own does not cause a change of lims driver
 - unused pipeline flags and options removed
 - for gclp runs, the analysis daemon to pass gclp function list to analysis pipeline

release 48.0
 - if LIMS cached data creation fails, pipeline script fails before submitting jobs:
     removed spider function from function order for both analysis and archival pipelines;
     introduced spider boolean flag that defaults to true;
     spider is run within prepare() method before the functions are executed
 - removed test and live section in configuration files
 - removed configuration for external script names
 - 'PB_cal_bam' analysis pipeline renamed to 'central'

release 47.9.1
 - Fixed split sanity checks

release 47.9
 - analysis daemon patch: ensure runfolder glob expressions are used when finding the runfolder path
 - use samtools1 (rather than samtools1_1) for samtools in archival and P4 pipelines

release 47.8.1
 - workaround bug: daemon missing new warehouse access

release 47.8
 - GCLP compliance-related daemon changes:
     runs will not be progressed to analysis/archival unless the
     flowcell barcode is set in the npg_tracking database;
     runs are not going to be progressed if it's impossible to fetch LIMs data for a flowcell;
     both analysis and archival daemon to pass runfolder path to the
     pipeline script;
     if batch_id is available, pass it to the analysis pipeline script    
 - use appropriate driver for samplesheet generation (xml, warehouse, ml_warehouse)
 - GCLP compliance-related pipeline changes:
     get the flowcell barcode needed for
     accessing LIMs information from runfolder path/content;
     use batch id if provided by the caller;
     derive the run id from runfolder path/content
 - check for RTA run tag is dropped in the analysis daemon - all current runs are RTA
 - use alt_process flag when archiving qc runs

release 47.7
 - switch seqchksum_comparator to cram, add new test data and updated tests
   convert all cram files to bam as current version of bamcat will not read cram
   dropped one test as converting an empty bam file to cram produces a valid cram file 
 - More sanity checks: use of y split and nonconsented X and autosome split only with Homo
   sapiens reference, use of nonconsented human split only with non Homo sapiens reference.
 - always apply sanity checks (even when not running P4 based pipelines).

release 47.6
 - reenable archival of index files for CRAM/BAM files to iRODS

release 47.5
 - turn off BAM archival to iRODS

release 47.4
 - multiple TraDIS library types now in use, all assumed to start with TraDIS

release 47.3
 - P4 can process nonconsented X and autosome human split, and separate Y chromosome data
 - tidy of conditions for selection of p4 processing, and new force_p4 flag to override them

release 47.2
 - don't process phix using the p4 pipeline

release 47.1
 - when using and copying an existing cache directory copy everything (instead of
   restricting to npg directory)
 - try to create samplesheet if it does not exist, even if copying cache

release 47.0
 - code moved to git repository

release 46.3
 - test fix

release 46.2
 - use samtools1.1 in seq_alignment P4 based analyses
 - externally specified webcache and samplesheet are copied to the default location
     inside the analysis folder
 - seqchksum primary data comparison between final product and post illumina2bam
 - run seqchksum and cluster count check at same time as post bam qc
 - tag list files creation:
     remove dedicated function
     call the code from illumina2bam function
     refactor into a stand-alone per-lane module
     create these files in the metadata cache directory
 - allow ref_match qc jobs to run 8 at a time (patched Bowtie ameliorates Lustre problem)
 - use subtemplate/library base templates rather than monolith ones for seq_alignment P4
 - do not run lane level pulldown_metrics job for a pool
 - extra seq_alignment check that run is compatible with available P4 pipelines
 - limit bam split by tag to lanes requested (fix)

release 46.1
 - for V4 HiSeq runs without a reference use bam_alignment.pl

release 46.0
 - remove redundant npg_pipeline::archive and npg_pipeline::roles::business::file_constructs modules
 - remove dependency on tag files npg_common::roles::run::lane::tag_info role
 - remove a callback for a phix flavour of the sequence error check (function is not in use)
 - move options for the adapter detection job to where the job is generated
 - error is thrown for non-existing qc check
 - remove generation of tag files (tag list files remain)
 - always create new tag list files
 - remove unused configuration options
 - remove --lane pipeline option (was used only in tests)
 - move generation of the bam2fastqcheck_and_cached_fastq job out of a module for
     job generation for autoqc functions
 - remove unused scripts

release 45.6
 - remove mostly redundant npg_pipeline::roles::business::internal_info, move
     tradis flag to the module creating illumina2bam job
 - remove redundant npg_pipeline::roles::business::bustard_lsf_reqs

release 45.5
 - remove unused callbacks for old-style run and lane status updates
 - remove a callback for lane completion files
 - remove --no_status_updates pipeline option
 - remove a prereq. script for checking for existence of files

release 45.4
 - omit PhiX sample name and study from strings generated for illumina2bam
   BAM RG record generation (lane/pool level)
 - ensure ref_match qc jobs run serially (to try to alleviate Lustre slow io 
   on simultaneous file read bug)

release 45.3
 - write log files for status change to qc complete to outgoing

release 45.2
 - remove the following functions from function order:
     status updates that do not create status files
     redundant touch_completed_lane

release 45.1
 - bug fixes and code improvements in a callback for file-based statuses
 - file-base status updates added to function order
 - ensure P4 pipelines in seq_alignment are aborted if required analysis is 
   not yet supported
 - remove bam_alignment and rna_seq_alignment steps (having been replaced
   by seq_alignment)
 - run bwa mem P4 alignment pipeline for V4 HiSeq runs as well as HiSeqX runs

release 45.0
 - Use P4 based BWA Mem analysis in seq_alignment if HiSeqX run
 - Use variable number of CPU slots for seq_alignment jobs (12 to 16)

release 44.15
 - Use soft filtering instead of hard filtering for spatial_filter
 - generate bam_alignment autoqc json for RNAseq analyses
 - don't try per plex "seq_alignment" analysis  or upstream tag qc 
   if no indexing read
 - callbacks for functions saving run and lane statuses to file

release 44.14
 - switched cluster count check to InterOp files
 - reinstated bam_cluster_counter_check for HiSeqX

release 44.13
 - seq_alignment refinements:
  + to RNAseq p4 script pass:
   - library_type, fr-unstranded or fr-firststrand if library is dUTP
   - AlignentFilter.jar location
   - real PhiX fasta location
  + add autoqc bam_flagstat json generation

release 44.12
 - increase nfs resources for seq_alignment to 4
 - drop localscratch requirement for seq_alignment
 - amended generation of rna_seq alignment commands to use new parameters, and amended corresponding tests

release 44.11
 - set PU option when calling Illumina2bam
 - HiSeqX run: skip bam_cluster_counter_check

release 44.10
 - update p4 vtfp template location in seq_alignment
 - do not run illumina_basecall_stats step for HiSeqX data

release 44.9
 - parallelise seq_alignment function

release 44.8
 - use seq_alignment module to replace bam_alignment to produce
   production output files and get rna analysis into production

release 44.7
 - use analysis_path as a location for the cached data directory
 - allow for flattened runfolder directory structure, ie do not
   insist on Illumina RTA directory structure

release 44.6
 - remove unused test data
 - use more up-to-date runfolder directory structure in tests
 - remove unused methods from test utility module
 - do not use analysis_path either in tests or in the code - this option is not
   being used
 - remove unused analysis_type option to the latest summary link creation job

release 44.5
 - Add qc_verify_bam_id to list of qc functions

release 44.4
 - pool-level asset ids are not loaded from a samplesheet, creating problems in SeqQC;
   warehouse loader not to take lims data from a cached samplesheet 

release 44.3
 - pipeline's unused no_spider flag removed
 - 'spider' function re-implemented to create a cache suitable for
   samplesheet-based lims objects
 - cache directory moved down to the bam basecall directory
 - 'create_webcache_softlink' function removed since the location
   of the cache is now inambiguous
 - stand-alone module npg_pipeline::cache for generating a cache
 - unused functions for handling emails in tests removed
 - 'no_recalibration' flag replaced by 'recalibration' flag that
   defaults to false
 - analysis pipeline is started without explicitly using setting
   'recalibration' flag
 - use Biobambam based adapter detection instead of illumina2bam's

release 44.2
 - autoqc data retriever has changed, update the constructor's attributes

release 44.1
 - added Illumina2bam.jar options for runs with an inline index to put the
   tags on the read with the inline index and modified tests accordingly

release 44.0
 - location of the log for the archival warehouse loader job changed
   from the analysis directory to outgoing
 - reduce dependency on npg_common:
     parse configuration files directly;
     move functionality of the npg_common::roles::run::fs_resource
     role into the base class;
 - remove run_conf and add_to_run_conf attr/method from the base class

release 43.4
 - extended inline index to read 2
 - create tileviz directory when archive and qc directories are created

release 43.3
 - remove tileviz function from the pipeline
 - test update following changes to ping procedure for npg daemons

release 43.2
 - added --tileviz option to spatial filter parameters in pb_cal_align command
 - changed default region size to 200 and dropped region_min_count
 - added a check for pools with only one non-phix tag and extended tests
 
release 43.1
 - remove unused cram file generation function
 - remove provisions for running daemons on the old lenny farm
 - daemon to start analysis and archival for run folders that are co-located with
   daemon's host
 - update hosts in daemon utility that runs the pipeline daemons
 - upgrade bam alignment job memory requirement to 16GB
 - drop appending boost library path to LD_LIBRARY_PATH - not needed
   on Ubuntu precise
 - rely on path to find tophat2 executable

release 43.0
 - remove analysis and archival daemons dependency on npg::api, replace by
     direct calls to tracking database
 - remove analysis adaemon dependency on staging area globbing
 - increase job priority of HiSeq2500 runs
 - fix a bug in calculating jobs priority - priority should be set regardless
     of whether a priority value is set in teh tracking database
 - if the run does not have RTA tag, daemon will try again later
 - analysis daemon to call analysis on a whole run rather than listing
     lanes explicitly
 - remove analysis daemon dependency on LIMs data
 - remove definition of lsf_resource_select from the config file;
     both daemons to supply this option as "lenny" if running on the old farm

release 42.7
 - analysis daemon to submit runs form a subset of staging areas depending
     on the cluster name it is running on
 - redundant tests and test code removed

release 42.6
 - turn off default PhiX based Qval calibration
 - hard code the memory rather than look in config file
 - remove mocked objects for qc tests and add explicit test for qc_adapter
 - separate test executables for lsadmin 

release 42.5
 - improvements to lsf_job module and its tests
 - to be able to submit tileviz job accross farms,
     drop request for particular nodes from the tileviz lsf job spec

release 42.4
 - new module lsf_job to generate LSF7/9 memory limit strings
 - remove /software/bin/perl in local LSF commands

release 42.1
 - add upstream_tags qc check

release 42.0
 - to ensure host-specific path to script is used, use bare script name in daemon definitions

release 41.10
 - job that updates run status to 'run archived' should write log to analysis not outgoing
 - production environment is now set in login shell - no need to set npg
   and npg cpan lib location through PERL5LIB;

release 41.9
 - patch for adaptor autoqc jobs memory requirements; mismatch in
   requested and allowed causes an error in job submission on farm2

release 41.8
 - patch to script_must_be_unique_runner - it's job id we need

release 41.7
 - patch to script_must_be_unique_runner - having a pipe expands the value
   of $LSB_JOB_INDEX prematurely

release 41.6
 - archival to irods jobs for the same run are prevented from running concurrently
 - qc_adapter uses explicit span hsots in bsub command

release 41.5
 - pg_pipeline/analysis::harold_calibration_bam, alignment_script invocation: removed
    deprecated --intensity_dir flag; added --bam_join_jar flag which uses CLASSPATH
    to locate its argument
 - use one nfs slot for rna alignment since all compute is done locally on a node
 - finding mountpoint for directories in /tmp does not go well under erl 5.16.3
   on farm-precise-dev64; explicitly set TEST_FS_RESOURCE in the tests for
   rna alignment farm job creation

release 41.4
 - OLB can use more CPUs - from 8 to 16 (changed from fixed 8)
 - --no_recalibration option no longer stops PhiX alignments
 - amended npg_pipeline/archive/folder/WebCache.pm and lib/npg_pipeline/pluggable/harold.pm
      to use script_name attribute instead of $PROGRAM_NAME

release 41.3
 - ensure irods archival does not block setting qc review pending status -
   bug fix in the parallelisation configuration

release 41.2
 - changes to tophat alignment script to cope with single reads
 - qc_adapter uses 2 cpu 1500M, illumina2bam uses 2 cpu 4000M
 - move to qc review pending state does not depend on the outcome
   of archival to irods to allow for manual qc to proceed reagrdless
   of the state of the IRODs repository; failed archival to
   irods jobs will still show in stuck jobs list
 - fixed a test that accessed xml feeds from live url

release 41.1
 - rna-seq alignment added

release 41.0
 - pipeline daemons settings to work under perl 5.14
   this set up requires that '/etc/bashrc' is sources in the user's
   .bashrc 
 - perlcritic policy name printed when perlcritic errors are displayed

release 40.6
 - return archival of bam files to irods to the analysis pipeline

release 40.5
 - local analysis and archival deamons defenitions (moved from instrument handling)
 - take inline index end from st::api::lims module

release 40.4
 - exclude archival of bam files to irods from the analysis pipeline -
   temporary measure to tier over a whole day of irods maintenance 

release 40.3
 - following controlcentre-less deployment of daemons, irods path is lost
   in deamons; replace sourcing lsf configuration with sourcing /etc/bashrc
   which sould take care of lsf configuration and add whatever is defined
   in .softwarerc (eg irods)

release 40.2
 - limit max threading for phiX bwa sampe (so we don't break memory limit)

release 40.1
 - bugfix - fixed cycle_start1 in pb_calibration jobs for '3 prime poly-A pulldown' lanes

release 40.0
 - dependency on /software removed, filesystem_locations.ini configuration file removed
 - production pipeline daemons to use standard error for logging, which will go to a file
   designated when setting the daemon
 - no fall back onto stored tag files, LIMS should provide information about tags
 - pb calibration tools are located dynamically
 - a full path to OLB in the configuration file
 - unused npg_pipeline_preexec_lsf_resource_max script removed
 - allow alignment jobs to use 6 to 12 processor slots
 - removed type==X86_64 lsf select option that was used for some autoqc lsf jobs
   since it does not combine well with select[lenny] or similar
 - added lsf_resource_select pipeline option that is set by default to lenny in the config file;
   if set, this option is added as -R select[xxx] to all lsf job submissions;
   if set for pipeline daemons, gets appended to pipeline script options
 - installing data/config_files added to the build's install target
 - lsf configuration file path is stored in the pipeline configuration files
 - threading in sam{se,pe} and bump bam_alignment memory up to 13200MB

release 39.7
 - removed hardcoding illumina2bam location from the pipeline
 - job creation fails if necessary jar files not found
 - outdated special test for bam alignment tradis removed
 - change pb calibration version to 10.6
 - removed hardcoding a full path to the bam alignment script

release 39.6
 - spatial filter - default to removing failed reads and use V10.5

release 39.5
 - bump BAM creation memory from 8G to 10G

release 39.4
 - fix running of pb_align for single read data
 - loosen REs looking for cycles to use fo rindex in 3' pulldown sample descriptions

release 39.3
 - fix misleading cluster counter check fail message
 - disable cram creation until tools supporting 1.1 are released

release 39.2
 - only apply spatial_filter if a spatial_filter filter file exists
 - use lower case for homebrew BAM tags used for random bases in 3' pulldown library illumina2bam usage
 - extend 3' pulldown "jecfoo" to cope with index starting at different cycles and different read lengths
 - use spatial filter numbers when checking cluster counts add up
 - remove unnecessary export of npg_comon modules
 - reflect the move of some npg_common modules to the npg_tracking namespace

release 39.1
 - bugfix - use bash for PB_score bsub command (as it uses a bash'ism)

release 39.0
 - hardcoded list of special-index library types should be compatible with tracking
 - modified illumina2bam to handle the "jecfoo" special read 1 index
 - reflect the fact the run, lane and tag roles moved from npg_common to npg_tracking namespace

release 38.3
 - avoid pointless compression in data pipe out of spatial_filter in PB score jobs

release 38.2
 - switched to v10.1 of pb_calibration

release 38.1
 - bugfix spatial filter takes raw intensity path, not dif file location
 - bump filesystem resources used at calibration table generation step

release 38.0
 - daemons updated, outdated code removed
 - spatial filter added
 - calibration code changed to V9 - one table calibration (incudes both reads)

release 37.2
 - analysis daemon patch to exlude deleted earlier option

release 37.1
 - redundant modules removed
 - default for the local flag reflects the value of no_bsub flag
 - spatial_filter flag added and propagated to illumina2bam job
 - bump OLB to 1.9.4
 - setting nonconsented human and spiked phix flags for a lane - dependency on npg tracking database removed

release 37.0
 - don't stop spiked phiX "harold" alignment if no_recalibration is set - we still need to filter any PhiX out.
 - Add adapter detection code after Ilumina2bam for paired read data (data in "a3" and "ah" tags)
 - TraDIS tags tr and tq no longer stripped by BamTagStripper wrapper so turn back on strip BAM tags by default for TraDIS

release 36.13
 - tileviz job creation improvements in order to address lsf job failures due to problems with the nfs file system:
     preexec to check for the existence of the qc directory,
     pipeline script to create the tileviz directory if it does not exist

release 36.12
 - bug fix; stopped using roles that were removed in the previous point release

release 36.11
 - change function_order for tileviz and log name
 - corrected syntax error in construction of job command in cram.pm
 - added tests for cram.pm

release 36.10
 - bug fix for tileviz and calibration_table jobs

release 36.9
 - npg_pipeline::analysis::harold_calibration module deprecated, its test removed
 - attributes/methods for retrieving control species reference simplified
 - removed npg_pipeline::pre_exec::references_adapters and refactored bin/npg_pipeline_preexec_references to use reference finder roles directly
 - removed npg_pipeline::roles::business::pre_exec_strings, its code integrated into npg_pipeline::roles::business::base
 - fixed files_present_pre_exec_string function; preexec script should ensure that all lanes (not only the ones currently processed) are ready for the state change
 - removed npg_pipeline::pre_exec::FilesPresent; replaced its code with simple code snippet in npg_pipeline_files_present
 - added tileviz function

release 36.8
 - amended cram.pm to supply archive_path to the cram_generation module to avoid lookup at cram creation time; reenabled cpu_limit addition to job name; removed unused code

release 36.7
 - added cram.pm module to create lsf submissions for bam to cram conversion; added cram_generation method to PB_cal_bam.pm

release 36.6
 - pass is_paired_read flag to bam_alignment scripts
 - bam pipeline diagram

release 36.5
 - convert illumina2bam path to absolute path and pass the result to bam_alignment script as well

release 36.4
 - add pulldown metrics autoqc check
 - change illumina2bam jar file name to Illumina2bam.jar

release 36.3
 - ensure crashing analysis launch for one run does not affect others launching
 
release 36.2
 - use index_length method inherited from long_info role in create_lane_tag_file to avoid to rebuild

release 36.1
 - remove archive lane directory and bustard directory for auto qc results loading

release 36.0
 - Added copy_interop_to_irods

release 35.3
 - npg tracking db fixtures fixed to reflect db schema changes in pending npg-tracking release 68.2

release 35.2
 - ensure use_bases is passed in bsub of old deplex jobs

release 35.1
 - touch complete lane job output name fixed; its command line generated listing only the necessary options

release 35.0
 - roll back NoGetopt metaclass in lsf queues attrs

release 34.3
 - bin/npg_pipeline_check_lsf_jobs now contains David's script copied from ~dj3/team117/npgsj
 - npg_pipeline::ConfigReader removed since this was just on object wrapper around a role
 - instrument_type and instrument_model pipelien options removed, not needed as options
 - old pipeline option to switch OLB preprocessing, defaults to false
 - npg_pipeline::analysis::bustard4pbcb - new module for preprocessing with OLB
 - npg_pipeline::pluggable::harold::PB_cal_bam_qc (with tests and a script) removed, its functionality moved to npg_pipeline::pluggable::harold::PB_cal_bam
 - execution of spidering moved to npg_pipeline::roles::business::base, special module for it removed
 - unused no_cached_webservice_data and webservice_cache_dir options removed
 - sourcing lsf and oracle conf files removed from the daemons, role and config file for this removed
 - archive_to_irods step called at the end of analysis, no_irods_archival option to toggle this
 - references config file removed
 - phix snip file location in config file changes from the master ref repository to lustre mirror
 - some unused attr of the base object and roles removed
 - some options and attributes marked as not available for setting from the command line
 - add a not_strip_bam_tag flag to pass to bam_alignment script to keep tags like OQ, ci etc. in final bam file
 - leave bam_alignment.pl script to figure out number of threads to use itself (from LSB_MCPU_HOSTS environment variable)
 - set bwa aln threads using LSB_MCPU_HOSTS environment variable in PB align commands
 - no_sf_resource flag added to allow for running on an LSF cluster where sf and irods resource is not defined
 - npg_pipeline::roles::business::databaseConnection role removed; the code switched to using npg_tracking schema attribute that is inherited from npg_common::...path modules
 - npg_pipeline::pre_exec::connectDBIxTracking module removed; bin/npg_pipeline_prexec_connect_dbix_tracking uses teh npg_tracking_schema attribute of npg_pipeline::base directly

release 34.2
 - unused npg_pipeline::reorder_fastq and npg_pipeline::Checker removed

release 34.0
 - spidering simplified and speeded up
 - tests that request NPG and Sequencescape XML feeds use webcache and nothing else
 - tests that post to NPG XML removed
 - tests that request connection to external live databases removed
 - propagation of the ref repository location to the can_run part of npg_pipeline::archive::file::qc
 - tests that access reference repository use test repository
 - unused test data (xml files) removed

release 33.7
 - Add option to BamIndexDecoder to convert low quality bases in barcode read to Ns and increase MAX_NO_CALLs from 4 to 6 for single plex lane

release 33.6
 - use lsf irods resource for bam loading job

release 33.5
 - a script to compute pipeline performance

release 33.4
 - bug fix: naming of empty placeholder fastq files for a single run RT#245665
 - unused scripts deleted from external_script_names.ini

release 33.3
 - set recalibrated path for create summary link lsf job

release 33.2
 - code from module npg_pipeline::pluggable::harold::qc moved to npg_pipeline::pluggable::harold
 - modules that inherited from npg_pipeline::pluggable::harold::qc noe inherit directly from npg_pipeline::pluggable::harold
 - module npg_pipeline::pluggable::harold::qc and its tests removed
 - script npg_pipeline_qc removed
 - a new update_warehouse function created
 - create_webcache_softlink function added to the pb_cal_bam_qc function order

release 33.1
 - module npg_pipeline::run removed, its children inherit directly from npg_pipeline::base
 - npg_pipeline::run::folder::move refactored to cope with moving folders whose names do not conform to standard RT#244644
 - npg_pipeline::run::folder::link refactored to pass options to a script explicitly
 - lsf job for creating the summary link moved to the small queue
 - nfs resourses string removed from creating the summary link and moving runfolder lsf jobs
 - removed unused test data directory t/fuse
 - all job scheduling code moved to npg_pipeline::pluggable
 - a list of submitted job ids returned unsorted to maintain the actual order the jobs were submitted in
 - for bsub command, npg_pipeline::base->submit_bsub_command returns job number as integer
 - standard bsub return value (job number as a phrase) for the test bsub script
 - function create_webcache_softlink moved up to npg_pipeline::pluggable::harold to make it available for the bam pipeline

release-33.0
 - either launch all jobs or none, ie if cannot launch all jobs, kill the once that has been launched; RT#243670
 - token lsf job at the end to make last job failure trackable RT#244290
 - methods and accessors moved between base, pluggable and harold to achieve a more logical split between these three mosules
 - functions and accessors for inferring function order simplified
 - use of 'NoGetopt' metaclass for attributes that do not have to be script options
 - Keep calibrated qualities score when merging with original phix alignment
 - No longer vary filesystem resources used for BAM and fastq split by tag depending on number of plex (Sanger ISG have upgraded NFS server kernel to avoid XFS/NFS fragmentation bug)

release-32.2
 - fix missing phasing numbers in BustardSummary.xml - illumina_basecall_stats

release-32.1
 - move forward qc_tag_metrics just after illumina2bam
 - parallelise illumina_basecall_stats with illumina2bam
 - croak when no expected tag sequence or index given in sequencescape and don't create one based on the stardard illumina or sanger tag list
 - make sure harold_recalibration job submitted to creat bam file soft link when no_recalibration flag given
 - explicit arguments are given to the illumina analysis archival scripts to prevent future failures when rearrangements are made in the parents, see RT#243937
 
release-32.0
 - change to new BAM based pipeline for default analysis
 - suspended start of the pipeline
 - config path is built relative to the bin directory; if running from the local directory, local configuration is going to be used
 - spidering methods list reduced
 - increase max_no_calls for decoding if only one plex for a lane

release-31.1
 - special case of bam input for the adapter check
 - unused scripts scripts/functional_script.pl scripts/spider_batch removed
 - extra function in the function order for pb_cal_bam, bam_cluster_counter_check

release-31.0
 - don't try to return control recalibration table if no position given
 - skip non spiked-phix lane for recalibration in PB_cal_bam
 - create lane and lane qc directory in create_archive_directory function order
 - add create_archive_directory in PB_cal_bam
 - add bam_alignment function_order in PB_cal_bam, for bam alignment, filtering, sorting and markduplicates
 - increase bwa aln threads from 4 to 6 in PB_cal_bam, and get their value from config file
 - separate module for autoqc functions npg_pipeline::pluggable::harold::qc
 - pb_cal_bam_qc combined module integrates pb_cal_bam with qc and post_qc_review
 - hardcoded description of a study for control entity
 - npg_pipeline::roles::business::base clean-up - redundant test-related code deleted
 - npg_pipeline::daemons::harold_analysis_runner - calles to batch->lanes replaced with
   calls to the new st::api::lims module
 - npg_pipeline::pluggable::harold::post_qc_review - migration pipeline related functions deleted
 - npg_pipeline::archive::mpsa_to_irods_migration_helper and its tests removed - not needed
 - function for creating empty fastq files and cached short fastq files from a bam file
 - function to run tag_metrics autoqc check
 - qc script to take --qc_in and --qc_out arguments instead of --archive_path to allow for
   being flexible about qc input directories
 - parallelesation of  archive_to_irods and archive_to_sra removed since archive_to_sra is not used any more
 - npg_pipeline::roles::business::base->batch method removed
 - some changes to the npg::api::lane object usage to stop using deprecated methods, especially getting hardcoded references

 - introduction of webcache in tests to cope with npg::api::lane methods using st::api::lims object and the latest batch xml
 - explicit spidering of st modules from npg::api modules discontinued; getting references and insert sizes explicitly in spidering discontinued since this should be covered by spidering the lims objects

 - redundant code removed:
     npg_pipeline::pluggable->alert accessor
     npg_pipeline::dispatch_tree::evaluator module removed

release-30.4
 - schema info picks up from a local directory before the users directory. Move
   run_lane_status changes to be run from the runfolder, and this should avoid this
   problem
 - don't try to run any recalibration on a lane marked control through PB_cal

release-30.3
 - only run PB_cal recalibration on a lane which is either phix or a control

release-30.2
 - enable genotype qc check

release-30.1
 - ensure that the tag files can be created if the tag on a spike is longer than the tags on the plexes

release-30.0
 - pb_cal_bam: turn off compression for pb_predictor bam output and merge phix alignment into this output
 - split_bam_by_tag function order added for pb_cal_bam
 - increase illumina2bam fs resources from 1 to default 4
 - increase the number of log files for check_lsf_jobs to look through
 - finish added to function order by default
 - update run_lane status, which will handle updating runs to analysis complete/qc review pending

release-29.3
 - make sure the same study not stored more than once for a multiplexed lane

release-29.2
 - phasing for lane changed to lane from auto
 - remove code and files that existed from initial ideas about the pipeline setup

release-29.1
 - bug fix about file name for lane tag

release-29.0
 - pipeline to use single access point lims module
 - pipeline to take actual positions from batch xml in prererence to the run-lane information from the tracking database
 - tag lists generated only for the lanes the pipeline has to deal with
 - vary filesystem resources used for fastq split by tag depending on number of plex

release-28.10
 - bump up filesystem resources used for BAM mark duplicates

release-28.9
 - decrease cpu requirement for non-consented and spiked phix fastq splitting from 12 to 8

release-28.8
 - switched to branch 7.0 of PB_cal (detect bad tile/cyles + new caltable format)
 - bump up filesystem resources used for creating fastq files

release-28.7
 - bug fix to catch the command line for recalibration_alignment for schema information

release-28.6
 - bam & markduplicate files need creating for removed phix, even if the lane is multiplexed

release-28.5
 - daemon only submits for lanes present in batch xml
 - spidering only spiders lanes which are declared from the positions method

release-28.4
 - get study from lane entity directly instead of from sample

release-28.3
 - use study publishable name for bam header, and add study description as well

release-28.2
 - increase cpu requirement for non-consented and spiked phix fastq splitting from 4 to 12

release-28.1
 - OLB version upped to 1.9.3
 - bugfix - BamIndexDecoder not merge by subversion for release-28.0 - corrected
 - bugfix - Jobs which are launched by a job which is part of an array, take the array index as part of the job requirement

release-28.0
 - lane based post_qseq launched
 - analysis complete and qc review pending moved to primary analysis pipeline
 - analysis complete dependency on post qseq, plus pre-exec test for existence of
   files in archive directory which will be written at end of each lanes secondary
   analysis
 - create a lane taglist file with tag sequence, name and library, sample and study name
 - pipe illumina2bam output to BamIndexDecoder if multiplexed run

release-27.3
 - patch to fix only getting stats for lane demultiplex if the lane is multiplexed
 - bustard and gerald lane based option
 - pass through bustard.py parameters with override_all_bustard_options
 - bugfix - ensure that spidering gets assets for plexes

release-27.2
 - increase memory requirement for illumina2bam job to make sure JVM can start

release-27.1
 - new function_order illumina2bam to convert bcl files to bam
 - reduced spidering to only do functions we know are called
 - dependency on current running job added to any jobs with no dependency
   if the job launching is a job itself
 - remove dependency on MooseX::InsideOut (which is broken in Moose2.0)

release-27.0
 - increase number of job io slots for pb_cal jobs to 4
 - increase number of processors to 4 for score and alignment
 - push number of processors through to bwa with aln_parms
 - stop bam production for full lanes which are multiplexed
 - stop the subsequent mark duplicate jobs for those lanes
 - stop the subsequent gc_bias qc check for those lanes
 - in scripts a helper script for checking spidering. This is always subject to change!

release-26.4
 - increase memory for bam_markduplicates to cope with higer density coverage

release-26.3
 - spidering imporovements to capture more data to ensure we get full requests to get the correct study for the sequencing request
 - all runs without a control lane will run with the PB_cal no recalibration option

release-26.2
 - job_priority option, to enable a user to determine the job priority to be used for all jobs, regardless of the queue to which the job would be submitted
 - remove bam_index function order
 - fix launching the post_qc_review in pipeline migration helper to include user defined requirements
 - spider calls studies on lane to ensure that we get the studies
 - move run folder drops the log file into a log directory within the folder moved to, rather than just the folder,
   so that any wildcard matching won't find that by accident

release-26.1
 - spidering improved to pick up more relating to samples on multiplex lanes, but not to go down the children, as this might end up pulling the entirety of Sequencescape
 - munge summary files removed from function_orders.yml as no longer necessary to run
 - bugfix: correct cal table name should be generated for all functions/scripts which need access to it
 - references_adapters directory check: must only replace the word references with adapters, not if is is part of a larger word or construct

release-26.0
 - removal of the munge filenames/readnames that were needed for old version of GERALD recalibration
 - add in job_name_prefix (both in general_values.ini and as command option) to add a prefix to all job names, for ease of seeing them in lsf
 - no_secondcall flag to ensure switch off generating second basecalls and storing them in the bam files
 - update live versions of OLB (for bcl2qseq) and CASAVA

release-25.1
 - addition of code to check the lsf queues for stuck runs and let you know which jobs failed

release-25-0
 - complete removal of srf generation and code for gcfreq creation
 - removal of illumina_pipeline_bin and it's conf key/valeu pairs as legacy which is not needed
 - switched order that fastq2bam jobs are launched, so that full lanes bams are generated in preference
   to plex ones. This may give a slight time improvement due to more efficient resource allocation
 - move as much qc to run in parallel with fastq2bam as possible, to endeavour to reduce the time these
   extend the pipeline by

release-24.4
 - daemon for launching analysis to check if the run has spiked lanes, and then launch PB_cal for spiked, with a
   no_cal/bustard&gerald to run alongside

release-24.3
 - add bam cluster count checking based on bam flag stats

release-24.2
 - pre-exec references job added to fastq2bam jobs as these need to query the references repository during running
 - pre-exec references job added to alignment and calibration jobs in PB_cal
 - spiked calibration tables need to know the snp files for phix
 - phix snp file added to pb_cal_pipeline.ini, so as to be retrieved for calibration job

release-24.1
 - turn off running full PB_cal pipeline as standard
 - lsf_queue and small_lsf_queue to be used to determine queues, so now functional command line options

release-24.0
 - a function to perform the ref_match autoqc check
 - no_srf_generation stops trying to split and index srf files
 - bugfix - is_spiked_phix is boolean
 - a function to split nonconsented if not done yet
 - if the run is performed on a HiSeq, then do not create srf files
 - a function to perfor a sequence error check for spiked phix part
 - an ability to pass extra options from functions to an autoqc script

release-23.0
 - bug fix to make sure correct basecalling software returned from bustard config xml file
 - bugfix - drop tag from readname in srfs for lanes on multiplexed runs which are not multiplexed
 - deal with spiked in phix for pb_cal calibration
 - patch - give Instrument generated BaseCalls directory to setupBcl2Qseq.py
 - tests: now use domain test in the conf files, so that consistency can be kept in tests, whilst live info may change

release-22.0
 - spiked phix splitting will generate fastqcheck and md5 for the newly generated fastq files
 - remove the file renaming part from spiked phix splitting command for schema information
 - consider spiked phix part for cluster count checking
 - strip out all dependencies on srpipe::util
 - strip out dependencies on srpipe::config::constants and srpipe::config::instruments
 - spidering now calls the required_fragment_size on an asset to ensure that any further xml is loaded

release-21.1
 - fastq generation only adds the --index flag on lanes which are multiplexed, not all lanes on a run
   which have the indexing cycles performed

release-21.0
 - the pipeline to spider over requested lanes only
 - moved lane_tile_clustercount to npg_common::roles::run::long_info
 - demultiplexing only tiles which it can find in the Data/Intensities/config.xml file (since HiSeqs do not have consecutively numbered tiles)
 - phasing and matrix options moved to conf file, and phasing, prephasing and matrix now options to be passed on analyse_RTA's command line
 - using reference finder for human reference location for creating nonconsented human part bam file
 - bjobs for spliting spiked phix out, renaming srf and fastq files, and generating bam file
 - npg_pipeline::analysis::FixConfigFiles - go through the config.xml files in Data/Intensities and Data/Intensities/BaseCalls, and check that
  1) Last Cycle numbers and number of reads in each are the same (croak if not)
  2) the runfolder (on fs) has the same name as in NPG tracking (croak if not)
  3) Assuming 1 + 2 OK, then ensure that both config files have the correct Instrument name, runfolder name and id_run (fixing if needed)
 - add nonconsented splitting command line and spiked phix spliting program to schema information

release-20.1
 - MPSA archived HiSeq runs no longer visible by default

release-20.0
 - bcl2seq can have separate path from OLB

release-19.0
 - a post_qseq function to generate a stand-alone archive directory for old-runs2irods pipeline
 - a post_qseq function to call the post qc review script
 - SecondBaseCall - pb_cal needs to start producing second base calls
 - check recalibrated qseq files are original. If not, pass the original qseq files to bam generation

release-18.4
 - moving a run folder no longer requires using srpipe::util, so should be adaptable for anything, although, it no longer
   copes with a paired run
 - SchemaInformation now has improved data set, for preparation to go into the Bam headers

release-18.3
 - qc_cache_reads - additional step which will cache reads for qc's to use, saving processor time
 - archive_to_irods now in parallel with archive_to_sra
 - id_run now to be passed to the qc tests in the command line
 - srfs - index has increased memory for HiSeq benefits. srf_creation has increased memory so that not too many get launched
   on the same node

release-18.2
 - patch - webcache now checks the program name as a pattern match rather than an equality, in case the program name contains a path
 - move runfolder bug - remove the name check against the runfolder as name will not have any padding 0's
 - md5's - don't record the md5's of full fastq/srfs where the lane shou;d have split non-consented data
 - improvements to schema_information to make DS a more accurate description, and bugfix where we weren't getting the correct PB_cal information

release-18.1
 - Patch to SchemaInformation to cope with some changes to the way npg_common operates
 - parallelise hash now in a config file
 - removed some now unnecessary hashes/arrays of function orders and parallelise
 - test for qseq2fastq.pl will check to see if there is an md5sum and fastqcheck which can run on your system
   and modify/skip tests that rely on checking this functionality. Note: If this is the case, then you will
   need to modify the production code accordingly

release-18.0
 - Dependency on srpipe::config::instruments reduced - should use runfolder_path first, and fall back to this
   expect full removal within a few releases
 - fastq generation - md5 and fastqcheck creation options turned on
 - fastq generation - unique option turned on so that testing for uniqueness of readnames out of qseq files is done
 - md5 creation - script runs so that in process decisions can be made about the existence of files, and if md5s hav
   already been created
 - schema_information now created before bam's are created
 - schema_information always gets the RTA value and sticks at the top
 - DS tag in schema_information for those which are probably appropriate to go into a Bam Header

release-17.1
 - pass archive_path to irods_bam_loader instead of id_run
 - bugfixes
 - srf and qc_contamination parallelised with bam_generation in order to pull together rate determining steps
 - cluster counts do not check in the fastq files, the value is allegedly guaranteed in the fastqcheck file
 - analysis runner daemon now looks at the instrument type and determines which analysis to launch
 - PB_cal no recalibrated for HiSeq as production
 - PB_cal analysis now generates their own folder structures within the flag-waver (may need to be moved)
 - analyse_RTA no longer launches PB_cal
 - PB_cal - no_recalibration works how it should, so small_pb_cal now removed

release-17.0
 - schema information files generated which should report on how the run progressed, and various program versions used
 - patch to cluster counts to be happy if there are no srf's found for the lane
 - bam indexing done
 - softlink webcache used for the analysis into the archive directory for that analysis, and the post_qc_review can use that

release-16.5
 - pb_cal needs new directory paths so that multiple ones can be run
 - small_pb_cal for running a concurrent job which does no recalibration steps (HS benefit at current time)
 - pass archive path to bam generation, so that this is less dependent on working out paths itself

release-16.4
 - check for cif/dif/stats files and flag option to recreate 'dummy' cif/dif files
 - use a log folder to catch lsf log/out files in the various directories, instead of dumping directly into it
 - archival to irods

release-16.3
 - instrument name now taken either from short_info, or if must be calculated itself, then using prefixes
   from general_values.ini

release-16.2
 - PB_cal has moved to v6.0, with extra step and using bam files
 - run_conf file generated in runfolder directory. Current for bustard and gerald directory propagation throughout
   bustard/gerald primary pipeline
 - no_bsub flag, so instead of submitting a job to LSF, just logs the command. returns 50 as a potential job id when used
 - HiSeq archival to sra - no SRF files, and fastq's are either group unconsented (if unconsented), or hiseq (to be hidden
   but archived, as users should be utilising bam files from iRods)
 - no-eamss flag turned on for bcl2qseq in PB_cal pipeline
 - change production version of OLB to OLB-1.8.1a2

release-16.1
 - cluster count checking - fastq, fastqcheck and srfs get checked to see if they contain the same number of pf reads
   as the pf cluster count from BustardSummary.xml
 - moved most values, external script names and pathways to config files

release-16
 - PB_cal score has additional options to take a control calibration table, and use this if it can't legitimately use
   a lanes own cal table (see srl as to why)
 - touch all mp fastq files at start of post_qseq to ensure that they are found for all jobs, even if there are no PF reads
 - point fastq2bam to latest (v37) human reference

release-15.3
 - pre-exec script testing that the references and adapter directories can be found, before a job actually starts
   on the farm, so that there is less chance it will croak out if some repositories go away

release-15.2
 - all possible arrayed submissions have been done
 - PB_cal control lane now uses mode 2

release-15.1
 - bugfix multiplex fastqcheck generation
 - patch to psuedo down qseq files from BaseCalls for PB_cal pipeline

release 15.0
 - All post_qseq dispatches are submitted as job arrays, chaining if needed via -w'done(1234[*])' -J job_name[1-8]
 - PB_cal runs setupBcl2Qseq and amkes the qseq files in the basecalls directory, and then runs off these

release 14.2
 - load fastqcheck files into qc database added to post_qc_review

release 14.1
 - pass index tag fastq file to bam generation to add them in bam file

release 14.0
 - require 4 processors for human splitting bjobs
 - dependency on multiplex qc jobs added
 - turn off EAMSS (Killer B's)
 - mpsa upload now loads missing files for a lane, rather than assumes that because it has 1, it will have all
   - downside, you must ensure that this is not running for a run, if you want to manually do it
 - no archival of srf or fastq files for phix control lanes to fuse

release 13.0
 - PB_cal separated into independent pipeline launched at the end of the illumina analysis pipeline
 - PB_cal pipeline kicks off a post_qseq pipeline on it by default (but with no Latest_Summary,run_status updates or munge Summary xml)
 - sf_resource now put into rusage requirement, to try to limit the amount of IO on the nfs staging partitions

release 12.1
 - bug fix bam submissions
   - typo which stopped non split full lanes getting submitted
   - flagstats json file to go to qc directory
   - fastq files needed full path
   - strange typo of ; switched for . meant incorrect name and path generation

release 12.0
 - move bam_flagstats json file for each plex into lane qc directory
 - turn off creation of sig2 files
 - "analysis complete" moved after all qc and alignments to before "qc review pending", "secondary analysis in progress" now where "analysis complete" was (after Illumina pipeline is done).

release 11.0
 - job array for qc on plexed samples
 - require 4 cpus for bam creation because bwa alignments using threading now
 - pass human_split type and tag_index for bam generation if available
 - patch for ensuring a few axtra cached webpages are there

release 10.4
 - swapped the order of set_run_status_run_archived and move_to_outgoing
 - for post qc review script, unset an env variable that gives the cache location

release 10.2
 - bump default OLB to OLB-1.8.1a1

release 10.1
 - no_munge_summary flag added so that post_qseq can run on PB_cal directory
 - new postqseq function and module bam_markduplicate
 - add archive lane path into autoqc data loading list to pick up bam flagstats json file

release 10.0
 - gc-bias check is done
 - create lane tag file using expected tag sequence from sequencescape if available
 - caching of webservice responses in order to enable
   - less dependencies outside of the filesystem once jobs have been submitted
   - reduce load on webservers from multiple parallel jobs (in particular when we have a multiplex run)
   - find out up front if webservices are unavailable, and don't do anything

release 9.0
 - bam generation with second base call
 - launch harold recalibration
 - generate md5 for correct files after human splitting
 - patch to ensure that manually created lane tag files are not overwritten
 - update copyright
 - bam generation even if no reference
 - split multiplex fastq by tag
 - bam generation for multiplex split fastq
 - fastqcheck for multiplex split fastq
 - moved qseq2fastq.pl from the sanger-pipeline project to this project for better maintenance and deployment
 - only decode lanes which are multiplexed on the flowcell
 - generate tag decoding stats as json file for each lane

release 8.0
 - drop gcfreq creation
 - bam file generation
 - multiplex lane specific tag file support
 - qc_gc_fraction test
 - munge Summary.xml/htm in GERALD after a multiplex run has gone through GERALD processing
 - processor_fork_number moved from bustard_lsf_reqs to business/base, so it can be passed to post_qseq
 - summary data loading removed, as done within illumina summary loading
 - softlinked qseq_custom files will now use relative path instead of absolute path
 - Drop dependencies to use SangerPaths
 - $VERSION now on the same line as use Readonly; so that new Build.PL won't carp.
 - Build.PL, dependencies updated, but dependencies on other internal packages commented out until their $VERSION lines can be corrected like those in this package
 - md5s checked of the files once uploaded to mpsa, and compared to that in the md5 file

release 7.0
 - more launches optimised with MooseX::AttributerCloner generating command line options
 - srpipe::analysisrunfolder removed with the consumption of npg_common::roles::run::long_info
 - move to coping with the new way that GERALD deals with needing file structure for multiplexed samples
 - split srfs will now have srf_index_hash run on them once created
 - split_nonconsented memory allocation upped to 8G

release 6.1
 - moving to usage of MooseX::AttributerCloner to generate command line options
 - Bustard defaults now able to be overridden on the command line, so if the number of processors, etc need changing, then this can be done here without code changes
 - Bustard and GERALD steps now separated for easier launching of different analysis versions via the command line
 - 1.6 pipeline set to default
 - flag_options role, so that we can universally disable functions or pass info (such as no_control_lane) via a flag on the command line
 - change to use the new illumina_analysis_loader, which should accept particular paths from a command line, and so launch it with paths populated as the launcher object has
 - change to Bustard to do it's best to accept and force a control_lane determined by the user, but still relies on some info from Sequencescape to be present and correct
 - tag_file for indexed runs can be manually set rather than relying on choosing a tag_file from the defaults

release 6.0
 - major refactor of code to allow command line variables to be propagated through to objects using MooseX::Getopt and MooseX::AttributeCloner
 - separation of pipelines into separate npg_pipeline::pluggable::harold::<type> in order to make code management easier
 - due to MooseX::AttributeCloner, less code in npg_pipeline::pluggable::harold::<type> methods
 - increased test and POD coverage
 - create_pseudo_qseq_custom.pm - if there has been no recalibration, softlink in GERALD the qseq files in Bustard with qseq_custom names
 - fix_qseqs.pm - ensure that the id_run is correct in the qseq_custom files

release 5.0
 - npg_pipeline::base class with common methods used by many of the npg_pipeline modules
 - try to submit a job to lsf upto 5 times, croaking if unsuccessful after that
 - daemon runner and pipeline for RTA analysis

release 4.7
 - preexecute script to ensure that only 1 of a type of job could run at a time, and applied to npg_qc_api.pl (illumina analysis) loader
 - option to include tag files to split non_consented
 - default queue in archival runner - srpipeline
 - script to resort fastq files if they get created in the wrong order

release 4.6
 - archival runner
 - code for fixing broken fastqs
 - correct order of qseq_custom files to be alphanumerical when submitted for jobs

release 4.5
 - patch release

release 4.0
 - option/support to only run on a single lane
 - post_qc_review pipeline
 - refactor of code from srpipe::archive.pm to npg_pipeline::archive::file::to_sra so that this can be done from post_qc_review pipeline
 - post_qc_review can submit to lsf jobs to upload illumina_analysis, illumina_summary and auto_qc

release 3.0
 - bug fix - id_run not passed through to qc checks
 - adapt to use new qseq2fastq with changes for multiplex runs
 - croak out of post_qseq if it is not a full analysis

release 2.0
 - add qc_insert_size
 - srf_creation also does indexing script
 - log files are created
 - in log file, json string of dispatch tree
 - parse of the json string, which interrogates LSF for info
 - Latest Summary link now relative path
 - illumina2srf always runs out of 1.4 pipeline
 - archive dir is now set to be archive dir, not archive_test

release 1.0
 - set up
 - create npg_pipeline namespace
 - generate replacement to cleanup_run<|MERGE_RESOLUTION|>--- conflicted
+++ resolved
@@ -1,15 +1,13 @@
 LIST OF CHANGES
 ---------------
 
-<<<<<<< HEAD
  - archival of logs should run after an asynchronous move to outgoing (peformed by the
    staging daemon) - paths adjusted and job preexec checking for the existence of the
    runfolder in outgoing is added
-=======
+
 release 49.8
  - seq-alignment now uses bwa_aln_se for single read runs
  - disable log archival pending enhancements
->>>>>>> 014c5116
 
 release 49.7
  - seq-alignment - P4 and new bwa for older chemistries & forcing mem for alt references
