--- conflicted
+++ resolved
@@ -1,9 +1,7 @@
 LIST OF CHANGES
 ---------------
 
-<<<<<<< HEAD
  - When generating lane taglist files truncate and pad i7 and i5 tags independently
-=======
  - Support no_auto, no_auto_archive and no_auto_analysis tags for daemons
  - npg_run_is_deletable - delete runs with status 'run cancelled' and
    'data discarded' after 14 days of the status date irrespectively of
@@ -18,7 +16,6 @@
  - Stop loading data to the old warehouse. Remove
    the update_ml_warehouse_post_qc_complete function from the archival
    pipeline graph.
->>>>>>> 87997372
 
 release 60.1.0
   - GBS - block tag 0 from GBS pipeline and extra tests.
