LIST OF CHANGES
---------------

<<<<<<< HEAD

 - allow samtools ampliconclip to run for GBS products where primer panel
   has primer bed file in the repository
=======
release 68.0.0
 - Use st::api::lims->aggregate_libraries() method for both 'merge_lanes' and
   'merge_by_library' pipeline options. This is a breaking change as far as
   archival and deletion of NovaSeq Standard workflow data is concerned.
   Key change for lane merging for this data will be that tag 0 and tag 888 will
   not be merged across the lanes.
   The NovaSeq Standard workflow, where there is only one input port, is
   different to the more general merging across lanes where the (claimed) same
   library has been sequenced. But this is not a valid reason to maintain separate
   code.
 - Deletable shadow folders are detected, but not considered as deletable
   for now. They are flagged in the log of the 'npg_run_is_deletable' script.
 - Removed all code that was used for the UKB project and the upload of Heron
   project data to CLIMB. Updated the archival pipeline function graph and its
   graphical representation.
    - Removed 'cache_merge_component' and 'archive_to_s3' pipeline functions.
    - Removed all functions for retrieving the QC state of the product
      from 'npg_pipeline::product'.
    - Dropped npg_pipeline::base dependency on QC database ('qc_schema'
      attribute for 'npg_qc::Schema'). Removed test fixtures for the QC database.
    - Deleted 'npg_receipt4run_is_deletable' script.
    - Dropped checks for files upload to the third-party cloud locations when
      deciding whether the run folder is deletable.
    - Updated examples in POD in 'npg_pipeline::product::release'.
    - Excluded redundant settings from 'product_release.yml' files used in
      unit tests.

release 67.1.1
 - Fixed correct pp collection root for MiSeq
>>>>>>> 5ac13fee

release 67.1.0
 - Fix typo in analysis specific overrides for bwa_als_se mapping to bwa0_6
 - Add in use of autosome target regions for BGE libraries in seq_alignment
 - Add 'merge_by_library' pipeline boolean option. This options is automatially
   activated for NovaSeqX platform. It triggers a discovery of sets of data
   that belong to the same libraries. If cases like this are found, the pipeline
   is instructed, at the secondary analysis stage, to process this data as a
   single entity. In practice, if the same pool is sequenced in more than one
   lane of the run, sample data for the pool are merged across these lanes.
   The 'discovery' part of the algorithm is implemented in
   https://github.com/wtsi-npg/npg_tracking/pull/772
 - Removed provisions for inline indexes
 - Removed a check for rapid runs when deciding whether to merge
 - Stop warnings about an undefined value when writing to the log from
   npg_pipeline::function::seq_alignment
 - Some tests were creating test data in the package's source tree. These
   activities are redirected to temporary files and directories in /tmp
 - Removed listing of non-existing files from MANIFEST
 - Removed superfluous dependency on now removed st::api::request
 - Added a test to expose a problem with ref cache, which is resolved by
   https://github.com/wtsi-npg/npg_tracking/pull/761

release 67.0.0
 - Turn off spatial filter QC check for NovaSeqX
 - Switch to Perlbrew to obtain multiple Perl versions
 - Remove npg_ml_warehouse dependency
 - Enhance README with more context
 - Improve Markdown format consistency
 - Add images of DAGs, add links, fix a typo
 - Add info on data intensive P4 based steps

release 66.0.0
 - small tweak to seq_alignment so GbS samples with no study ref do not fail
 - switch off spatial filter for NovaSeqX
 - for NovaSeqX, default RNA analysis should be STAR
 
release 65.1.0
 - ensure per-product archival for NovaSeqX data
 - runs with data analysed on-board are not deletable
 - ensure per product archival impacts hierarchy
 - per product publish doc and variable name fixup
 - when platform_NovaSeqX is detected, set p4 parameter i2b_nocall_qual_switch
   to "on"
 - avoid archiving "Analysis" hierarchy with XML and InterOp

release 65.0.0
 - remove wr limit of p4s1 to specific flavor

release 64.0.1
 - set p4 parameter to fix bug in bwa-mem2 + non-consented human split

release 64.0.0
 - add bwa_mem2 flag to options.pm to allow override of default bwa analyses at pipeline invocation
 - update seq_alignment to recognise the bwa_mem2 flag and also default to bwa_mem2 for NovaSeqX platform

release 63.3.0
 - force no_target_alignment for haplotag libraries

release 63.2.0
 - Adapt the pipeline to load a syslog dispatcher file for npg_publish_tree

release 63.1.0
 - add configuration and functionality to support filtering and appending
   irods error log messages to syslog.

release 63.0.0
 - removed pp_archiver from the function graph.
 - removed scripts for CLIMB data maintenance
 - add haplotag QC check

release 62.2.0
 - CI
   - update version of github actions
   - change CI runner from Ubuntu 18.04 to ubuntu-latest
 - run deletion:
     accounted for a potential human split for GBS runs and lanes where
       a primer panel is set,
     when pp files are  missing on staging, error message extended with info 
       about a product

release 62.1.0
 - allow non consented human split for GBS runs
 - allow analysis of single-end runs with non-consented human split

release 62.0.4
 - fix tag 888 bug in force markdup_method:samtools for single-end runs

release 62.0.3
 - always use markdup_method:samtools in stage2 analysis for single-end runs

release 62.0.2
 - Adjust bam_flagstats QC check invocation in seq_alignment for nonconsented
   human split and XA/Y human splits
     nchs: always use --skip_markdup_metrics
     XA/Y splits: use --skip_markdup_metrics in the same way as the target subset

release 62.0.1
 - Prevent the file glob expansion by the shell when calling a loader
   for the run parameters XML file. A non-existing file might be passed
   to the loader.

release 62.0.0
 - Add substitution metrics to the seq alignment command.
 - Removed provisions for loading the old warehouse, the function
   for loading the old warehouse was removed some time ago.
 - Extended the ml warehouse loader job. For all warehouse loader jobs
   that are run prior to setting the 'qc complete' run status an extra
   script is invoked; it loads the content of RunParameters.xml Illumina
   file to the warehouse to facilitate automatic billing.  

release 61.2.0
 - Added a new pipeline function - archive_irods_locations_to_ml_warehouse

release 61.1.0
 - Heron artic full primer version will be uploaded to Majora.

release 61.0.0
 - Reverse logic for SamHaplotag in the seq. alignment function:
   --revcomp flag - should be used when is_i5_opposite attribute is false.
 - When loading main pipeline product to iRODS, added an option to create
   files recording the location of these products.  In future these files
   will be used to load the iRODS locations to the ml warehouse.
 - Purge Net::AMQP::RabbitMQ and message notification system used for UKB
   Vanguard

release 60.6.0
 - Fixed bugs in autoqc checks validation for the npg_run_is_deletable
   scrip. Previously the runs where libraries had the primer panel set
   were not autoqc-deletable since the insert_size check results, which
   are not run for such products, were absent in the database, but were
   expected by the code. A similar problem is fixed for ref_match check
   results for GBS runs.

release 60.5.0
 - Add Targeted NanoSeq Pulldown to Duplex-Seq analysis library_type list
 - Refactored existing code to create new public functions, which will be
   used in the extension of npg_run_deletable script dealing with decisions
   about correctness of archival of portable pipelines output.
 - Extended npg_run_deletable script to deal with the output of portable
   pipelines for a case when this output is archived to iRODS.

release 60.4.0
 - Removed co-location check (host and staging area) from the pipeline
   daemon code. This check is no longer relevant, the staging servers
   listed in the code are no longer in use. 
 - do haplotag processing for appropriate library types
 - switch off spatial filtering application and QC check for NovaSeq platform
 - Remove pipeline extensions for the npg_tracking daemon monitor,
   they are no longer in use.

release 60.3.0
 - Extended i5opposite pad to 5 bases.
 - Check for pp archive existence prior to job creation.
   pp archival could notcope with data produced by non-current
   pp versions. When the version of an artic pp is updated, the
   pp archival jobs that are scheduled after the update, but have to
   archive data, which was produced prior to the update, fail.
   The solution is to check that the pp staging archive for the 'current'
   pp version exists. If it does not exist, but there is an archive for
   some other version, data from that staging archive should be archived.
   Staging archives for multiple pp versions cause the code to error.

release 60.2.0
 - When generating lane taglist files truncate and pad i7 and i5 tags independently
 - Support no_auto, no_auto_archive and no_auto_analysis tags for daemons
 - npg_run_is_deletable - delete runs with status 'run cancelled' and
   'data discarded' after 14 days of the status date irrespectively of
   what study the samples belong to. The samplesheet is not available for
   these runs. Prior to this change the code was accessing an external
   source of LIMS data (XML LIMS API) to get information about the study.
   This change also helps to go around very long deletion times which
   are set for some studies. 
 - Create class/package level methods in npg_pipeline::product::release::irods
   to allow for reusing the logic about run and product iRODS collections
   paths in the code outside of this package. 
 - Stop loading data to the old warehouse. Remove
   the update_ml_warehouse_post_qc_complete function from the archival
   pipeline graph.
 - Use CRAM files as input for the pulldown metrics autoqc job.

release 60.1.0
  - GBS - block tag 0 from GBS pipeline and extra tests.
  - Update docs for samplesheet generation
  - Function graph for a reduced Heron pipeline

release 60.0.0

 - When HiC library type detected in seq_alignment, set appropriate flag values
   for bwa mem alignment.

 - Change seq_alignment to observe gbs pipeline allowed or not in product 
   release study config.

 - Configure status change jobs to optionally save statuses to a database.
   Use an updated script name in the job - npg_status_save.
   Saving to the database is disabled when either the 'local' or
   'no_db_status_update' attributes are set to true. The description of the new
   option appears in help. Using --local option is recommended in SOP when
   testing the pipeline, which will automatically prevent the new version of
   the job from saving statuses to the database. --local flag ensures that the
   directory with the new analysis is not visible to the production daemons,
   including the status daemon. Thus, before this change one of the
   consequences of using the --local flag was the new statuses not appearing
   in the database; this will continue to be the case.

 - Pass the portable pipeline repository URL to the autoqc generic job.
   pp_repo_url parameter is read from the study configuration for a
   portable pipeline and, if defined, is passed to the autoqc generic job
   so that the URL can be captured in the information about the autoqc
   generic check, which is saved by the generic result object.

 - Reimplement management of resources in the pipeline.
   -- Declaration of resources is moved to the input JSON function graphs, see
      https://github.com/wtsi-npg/npg_seq_pipeline/blob/devel/data/config_files/README.md
      for details.
   -- All pre-existing definition of resources (number of CPUs, memory, etc),
      either in other configuration files or hardcoded in the code, are removed.
   -- A new parent class npg_pipeline::base_resource for classes in the
      npg_pipeline::finction namespace, which are responsible for job
      definition generation. The new class has a factory function
      create_definition() for generating npg_pipeline::function::definition
      type objects. This class is also responsible for correct interpretation
      of resources specified in the input JSON function graph.
   -- Extension of the npg_pipeline::pluggable class to parse resource
      definitions from the JSON input graph and to pass this to the function
      implementor.
   -- Functions, which can be executed by using the --function_order pipeline
      argument, are restricted to the ones that are defined in the JSON
      function graph, which is used by the pipeline.

 - Remove provisions for generate_compositions function as it is no longer
   used.

 - Remove provisions for the upstream_tags autoqc check as it is no longer run
   in production as part of the analysis pipeline.

release 59.2.0
 - iRODS connections to be opened on-demand for validation
 - Added an option of having a new boolean flag 'accept_undef_qc_outcome'
   in the study configuration for a product for a particular archiver.
   If this flag is set to a true value, the return value of the
   has_qc_for_release method might return true in cases where previously
   it would have returned false. This is done in order to allow for
   archival of products which either passes QC or have never been through
   manual or robo QC. The data retention policy implementation is changed
   to take into account the new flag.
 - npg_majora_for_mlwh - dry_run option goes further in the processes,
   but avoids writes/updates
 - Use GitHub actions for CI in place of Travsi-CI
 - Unused JSON files for function graphs are removed.
 - Per-study product configuration file product_release.yml, which is used
   when creating jobs, is copied to the analysis directory to preserve
   run conditions
 - CI: replace Travsi-CI with GitHub Actions

release 59.1.0
 - More options for defining wr limit groups: allow an exact match
   to the last component of pipeline function class name.
 - An additional wr limit group - s3 - is configured.
 - The wait4path pipeline job does not have a log. To enable wr to
   recognise that these jobs are unique, echoing a random string
   is added to the shell command.
 - Remove the limit on the number of NovaSeq runs being archived at
   the same time. Introduce a limit on the number of runs,
   irrespectively of the instrument type, which are moved to archival
   within the last hour.
 - Include pipeline version and name when sending sequencing run metadata
   to the majora service.


release 59.0.0
 - Following a decision to send data to CLIMB regardless of artic
   QC status, the file glob of the data to upload is changed to
   locations where both passed and failed data are available.
 - Code for the archival and analysis daemons refactored:
     1. Removed provisions for the access to configuration files
        which have never been used.
     2. The analysis daemon is no longer responsible for marking
        runs as QC runs.
     3. Removed access to ml warehouse for retrieval of LIMs data
        since this information is no longer required.
 - The qc_run pipeline option is removed, it was supporting a way
   of setting up LIMs data for MiSeq runs which is no longer used.
 - The lims_driver_type pipeline option is removed, it has never
   been used, the pipeline will use the ml_warehouse driver by default
   when creating a samplesheet. Internally this option is available
   in some classes of the pipeline code base to indicate what driver
   should be used by the jobs, this functionality remains intact.
 - A simpler implementation of wr's limit groups to allow for setting
   a persistent limit globally and for using limit groups that map
   directly to accessors of the function definition object.
 - Code in npg_pipeline::product::heron::majora is reimplemented as
   a Moose class, most of the code of the npg_majora_for_mlwh script
   is moved to this class, a logger is introduced. Improved a way
   of matching a library type to majora metadata.

release 58.3.0
 - bugfix in the code for interaction with the Majora/COG-UK API:
   cope with no iseq_flowcell entry for resultset
 - function graph for the analysis pipeline - add early archival of
   the artic pp output to iRODS

release 58.2.0
 - enhancement of code for interaction with the Majora/COG-UK API
 - added analysis for Duplex-Seq libraries

release 58.1.0
 - added npg_climb2mlwh to update warehouse from uploaded
   climb data
 - added ability to use custom locations and/or names for the
   main log of the pipeline script
 - the main log of the pipeline script is copied to the analysis directory
 - add script for updating MLWH with state of Majora/COG-UK metadata

release 58.0.0
 - a class for generating job definitions for autoqc generic
   checks
 - implementation of job generation for autoqc generic checks
   for artic and ampliconstats
 - generation of the autoqc generic result for artic and the
   review result is removed from the stage2pp job for artic
 - generation of the autoqc generic result for ampliconstats is
   removed from the stage2App job for ampliconstats

release 57.17.0
 - a generic way to specify constructor options in the function
   listing in a registry and its implementation to iRODS archival
   jobs and a stage2pp job
 - implementation for the ampliconstats portable pipeline
 - new pipeline function - stage2App - and its mapping to the
   npg_pipeline::function::stage2pp class
 - a new portable pipeline to produce ampliconstats data and its
   mapping to the stage2App pipeline function

release 57.16.0
 - a new function for archival of pp data to iRODS
 - stage2pp function implementation is refactored to create common functions
   and attributes, which in future could be used by additional portable
   pipelines

release 57.15.0
 - append autoqc generic result generation at the end of ncov2019_artic_nf
   portable pipeline
 - tests update following a change in the default behaviour of the
   add_object method in WTSI::NPG::iRODS

release 57.14.0
 - switch to sample control flag when determining eligibility for
   pp data archival

release 57.13.1
 - made run deletion policy consistent with a change to eligibility
   for iRODS archival (see commit 457da605c9f7fe97f82954ffe7155ca96e034753),
   which makes non-products (tag zero and spiked PhiX tag) not being
   archived to iRODS if none of the lane products are archived to iRODS

release 57.13.0
 - a new script - npg_upload2climb - to perform the upload, which is
   specified in the definition generated by the pp_archiver function
 - extended the spiked phix i5 tag (SPIKED_PHIX_TAG2) to 10-bases
 - required arguments are passed to the npg_upload2climb script when
   the pp_archiver function job description is generated
 - the pp_archiver function is added to the archival pipeline graph
 - archival to CLIMB is skipped for samples with withdrawn consent
 - library type and primer panel are added to the CLIMB archival
   manifest
 - simplification of dependencies representation for LSF jobs in private
   functions of the LSF executor class, which fixes the little-understood
   problem of disappering dependencies for seq_alignment jobs when they
   are split between multiple LSF job arrays

release 57.12.0
 - a new function definition class npg_pipeline::function::pp_archiver,
   implementing two new pipeline functions - 'pp_archiver' and
   'pp_archiver_manifest'

release 57.11.0
 - a generic API for sequencing data metadata upload to a third party
   and a script for uploading metadata for Illumina
   sequencing platform
 - product-specific primer panel bed file in seq_alignment
 - simple robo QC step added straight after running the ncov2019-artic-nf
   portable pipeline; the step creates a utility (user) QC outcome

release 57.10.0
 - new function, stage2pp, for running portable pipelines straight
   after stage1 in parallel to seq_alignment

release 57.9.0
 - small change to seq_alignment.pm so it does not error if
   gbs_plex_name (primer_panel) is set but lib type incompatible
   with gbs analysis
 - when markdup_method is "none", add skip_markdup_metrics flag
   to bam_flagstats qc command

release 57.8.0
 - ability to apply limits to wr groups of jobs and a limit for
   all iRODS jobs
 - function creating definitions for autoqc jobs - when evaluating
   whether the autoqc check should be run:
     reduce run time by passing to the autoqc class instance,
     where appropriate, a lims object and fastq reference path;
     explicitly pass product_conf_file_path to this instance
 - iRODS archival of non-products is driven by settings of products,
   i.e if all products in the lane should not be archived to iRODS,
   non-products (tag zero and spiked PhiX tag) will not be archived
   either
 - remove the old warehouse loader from the analysis function graph
 - remove function for illumina qc analysis archival (old way of
   saving InterOp data to QC database)

release 57.7.0
 - cluster count check and p4stage1 functions use new class
   (npg_qc::illumina::interop::parser) to parse Illumina InterOp files
 - change npg_pipeline::product::release to use tertiary config
 - new qc_interop function to run interop autoqc check
 - simplification of the analysis function graph: number of mlwh
   updates is reduced to two, one after stage 1 and interop autoqc
   check and another towards the end of the flow

release 57.6.0
 - only set p4 parameter values for markdup_method and
   markdup_optical_distance_value when do_target_alignment is true;
   this also stops an error being thrown if the entity (for example,
   tag zero product) has multiple studies and references
 - fix haplotype caller check for a PCR free library type to be case
   insensitive
 - increase memory for bqsr and haplotype caller jobs
 - make test CRAM files compliant with samtools v.1.10.0,
   which gives an error if no header is present in a file

release 57.5.1
 - bug fix - correct node id in splice (for GbS)

release 57.5.0
 - add BWA MEM2 support to seq_alignment function
 - bug fix: add -f to rm command removing intermediate files (to
     avoid error when no intermediate files are present)
 - allow selection of duplicate marking method (biobambam,samtools
     or picard) in seq_alignment via product_release.yml
 - detect flowcell type and set uses_patterned_flowcell attribute
     to allow setting of optical duplicate region size
 - add ability to select bwakit postalt processing (if reference has
     alternate haplotypes) in seq_alignment via product_release.yml

release 57.4.0
 - change genotype qc check to cram input
 - LSF array indexes fix for jobs dealign with chunked data
   (multiple jobs per product)
 - esignate no_archive directory for files for chunked entities,
   which are not end products
 - haplotype caller function: early detection of prducts that are
   not for release (tag zero and control)

release 57.3.0
 - add chromium libs (forced no target alignment) to bam prune skip
   list in seq_alignment
 - archival pipeline function for deletion of intermediate files
 - script to generate receipts files to be used by npg_run_is_deletable
   scrit for one of teh studies

release 57.2.0
 - prune bam generation for most products with no alignment and
   change bam_flagstats command in seq_alignment to crams
 - skip markdup step in seq_alignment for spike tag
 - add haplotypecaller to function list
 - use only public run folder methods
 - path logic improvements

release 57.1.1
 - all components of npg_run_is_deletable script to use samplesheet
   as a source of LIMS data

release 57.1.0
 - configurable study-level qc criteria for archival and for minimum
   delay for run folder deletion

release 57.0.3
 - add missing indexing step to merge_recompress

release 57.0.2
 - fix logic in WR dependancies where pipeline converges

release 57.0.1
 - fix where new code was not taking NPG_REPOSITORY_ROOT and add
   duplicated code to ref cache.

release 57.0.0
 - supply MD5 in bucket file upload if available in sibling md5 file
 - add function to support GATK HaplotypeCaller and apply BQSR
 - add function to concat and recompress gVCFs
 - add function to calculate BQSR table
 - cram files as input to the adapter autoqc check
 - make list of files due to be archived dependent on alignment
    confuguration of the study
 - run folders for test data restructured to reflect new-style
    product hierarchy and not to use outdated path component
    names (bustard, etc)

release 56.1.0
 - move reference cache from seq_alignment to own singleton class
 - remove provisions for old-style run folders
 - qc_review function added
 - provisions for splitting a product into chunks
 - to be forward compatible with changes in tracking, remove direct
   dependency of the pipeline daemon on the short_info and location
   tracking roles
 - ability to run the pipeline for individual products; some archival
   pipeline functions updated to enbable this ability on their level
 - autoqc adapter check - give cram files as input

release 56.0.1
 - ensure that the paths serived from the archive directory in
   different parts run_is_deletable utility are consistent.
 - add autosome stats file to product release
 - add missing bait prune to seq_alignment

release 56.0.0
 - add autosome target to seq_alignment
 - pipeline configuration module and product release configuration
   accessors are moved to npg_tracking package in order for the product
   configuration be accessible from other packages, code in this
   package refactored to accommodate the change
 - conform to bambi's v 0.12.0 file and directory naming schema for
   tileviz data
 - add facility to do LSF 1:1 job index dependencies on array jobs
 - when validating run folder for deletion, ensure linked directories
   and files are recognised

release 55.2
 - switched from S3 to Google Compute Storage
 - change bcfstats qc job to use CRAM instead of BAM file as input

release 55.1
 - added configuration option to change the S3 endpoint URL

release 55.0.1
 - bug fix for invocation of the generate() function in the
   seq_alignment function module following an addition of the
   generate_composition function

release 55.0
 - additional 'GnT MDA' library type added to allowed types for gbs analysis
 - a new archival pipeline function, cache_merge_component, for caching merge
   candidates as a part of the archival pipeline
 - no overwriting existing tileviz files when scaffolding teh runfolder
 - a new function, generate_compositions, for generating composition JSON files
 - npg_run_is_deletable:
    cross-checks for all file archival destinations to ensure that each
      product is archived in at least one destination;
    full logic for validating correctness of s3 archival

release 54.1.2
 - set explicit umask for wr jobs to guarantee that output is group-writable

release 54.1.1
 - bug fix in command generation for iRODS data archival from old-style
   run folders

release 54.1
 - minor speed-up in seq_alignment function due to caching of
   unseccessfully retrieved references
 - npg_run_is_deletable understands per-product iRODS collections and
   make runs that have products archivable to s3 not deletable
 - function for saving fastqcheck files is removed from the archival
   pipeline function graph, implementation of this function is deleted
 - changes of p4_stage1 and seq_alignment functions to accommodate
   removal of fastqcheck files generation in respective p4 templates

release 54.0
 - archival function graph includes publishing both to s3 and iRODS
 - a function graph for post 'run archived' small pipeline
 - no_s3_archival flag to switch off archival to s3 and notification by
   a message, false by default, is automatically sey to true if the
   local flag is set to true
 - per-product restart file for iRODS publisher
 - function definition for a job to wait to move from the analysis
   to the outgoing directory
 - wr job log file to be appended to if the job is retried
 - propagation of the iRODS settings to wr jobs
 - persistent mode for RabbitMQ message delivery

release 53.1
 - publishing of seq data to iRODS:
     make product destination aware;
     iRODS directories hierarchy for NovaSeq runs to mirror product
     archive directories hierarchy
 - run data validation (npg_run_id_deletable acript) reimplemented to provide
   support for new style of run dolder and merged entities.

release 53.0
 - a wrapper object npg_pipeline::product to represent a product
 - use products attribute to drive p4_stage1, seq_alignment and autoqc
 - create composition.json files to guide archiving
 - p4 params files for seq_alignment moved from no_cal/laneN to no_cal
     (changes run folder structure when merging lanes)
 - cluster_count and seqchksum_comparator checks now done at run level instead
     of lane level
 - upfront definition of all products
 - generic runfolder scaffolding for any products
 - since the top-level qc directory is no longer required, the tileviz
   directory is moved to the analysis directory
 - reshuffle of roles in npg_pipeline::roles:
     npg_pipeline::roles::business::base merged into npg_pipeline::base;
     npg_pipeline::roles::business::flag_options moved to
     npg_pipeline::base::options, a number of pipeline options from other
     modules moved to this role;
     npg_pipeline::roles::accessors moved to npg_pipeline::base::config;
     helper functions moved to a new role - npg_pipeline::function::util
 - ref_adapter_pre_exec_string method renamed to repos_pre_exec_string
 - metadata_cache_dir method, formerly in npg_pipeline::roles::business::base,
   removed; npg_pipeline::function::p4_stage1_analysis module, the only user
   of this function, switched to use the relevant accessor from the
   npg_pipeline::runfolder_scaffold role
 - minor changes for bcfstats qc check
 - executor type (lsf or wr) can be specified in the configuration file
 - wr executor:
     set per-job priority;
     increase priority for p4 stage 1 job and its predecessors;
     set priority of status and start-stop jobs to zero so that
     they are executed immediately, but still within dependencies
     and memory constraints;
     map queues to arbitrary wr options, in particular, a special queue
     for p4_stage1 maps to a specific cloud host flavour
 - correction of build method for rpt_list attribute in product
 - make bam_cluster_count_check pipeline job dependent on
     qc_spatial_filter (in function_list_central.json)
 - archival daemon - limit number of simultaneously archived NovaSeq runs
 - wr executor - explicitly propagate pipeline's environment to jobs
 - illumina archiver job:
     exclude discontinued verbose attribute and paths that are not needed
     for the minimal work this loader is doing now;
     remove LSF preexec requesting that the job is a unique runner since
     db queries are much simpler now
 - change signature of the autoqc archival job in line with extended
   functionality of the autoqc db loader (ability to find JSON files
   in the run folder)
 - change components_as_products method of npg_pipeline::product to
   return a list with one item when there is only one component in
   the composition (instead of an empty list)
 - tileviz index file with links to lane-level tileviz reports is created
 - seq_alignment supports HISAT2 aligner for RNA libraries
 - explicit iRODS destination collection is set for iRODS loaders,
   /seq/illumina/runs/RUN_ID for NovaSeq runs and /seq/RUN_ID
   for the rest
 - explicitly use iRODS loader from an 'old' dated directory for
   old style runfolders
 - a new function, archive_run_data_to_irods, to publish run-level non-product data to iRODS
 - modify run_data_to_irods_archiver module to ensure the interop files go to a dedicated directory
 - additional tags for NovaSeq in dbic_fixtures

release 52.1
 - bug fix in jobs names where jobs name should include the pipeline
   name: pipeline name is now propagated from the pluggable module
   to the function module; bug manifestation - job names contained
   function module name instead of the pipeline name, ie, for
   example prod_pipeline_end_26263_start_stop instead of
   prod_lsf_start_26263_central
 - pipeline name attribute is derived from the script name that
   invoked the pipeline, making it unnecessary to explicitly pass
   the function list name in the archival pipeline script
 - fix for seq_alignment so specified rna aligners do rna analysis
 - added (samtools) target stats to stage2 analysis
 - correct p4 prunes for samtools stats (target/baits)

release 52.0.5
 - bug fix in npg_run_is_deletable: stop using unsupported options
   for npg_pipeline::cache
 - npg_run_is_deletable should not expect adapter qc results for a
   pool, the source files do not exist since release 52.0
 - add log archiver to the end of the archival pipeline
 - use outgoing paths for jobs which are run after the run_qc_complete
   function; this patch also fixes the log file path for lsf_end job of
   the archival pipeline, which previously was always in outgoing

release 52.0.4
 - bug fix: change path for a file with LSF commands to a path in
   outgoing for jobs that run after the run was moved to the outgoing
   directory

release 52.0.3
 - bug fix: use analysis_path instaed of bam_basecall_path in a method
   that is used by both analysis and archival pipelines; the value of
   bam_basecall_path is available only when explicitly set, ie only
   in the analysis pipeline

release 52.0.2
 - allocate more memory to sequence_error and insert_size autoqc
   checks since they now use newer bwa, which creates twice larger
   reference index

release 52.0.1
 - alignment of tag#0 not done by default (align_tag0 flag added)

release 52.0
 - remove dependency of tests of LIMs XML, use samplesheet instead
 - remove dependency on tracking XML feeds
 - update p4 stage1 default values in general_values.ini
     restored p4_stage1_split_threads_count=4
 - removed illumina_basecall_stats function and associated code
 - remove generation of empty fastq and fastqcheck files
 - removed bam2fastqcheck_and_cached_fastq function
 - removed create_archive_directory function, scaffolding the runfolder
   is called in the beginning of the pipeline within the 'prepare'
   method of the analysis pipeline
 - increased number of threads for p4 stage1 (newer bambi version required)
 - added LSF-independent evaluation for number of threads
 - removed redundant dependency on illumina2bam jars
 - stopped forcing ownership and permissions when creating
   new directories
 - single log directory for all jobs with per-function subdirectories
 - added LSF-independent for number of threads
 - added wr executor
 - new modules to execute submission of definitions to LSF
 - captured dependencies between pipeline steps in a directed acyclic graph
 - moved flags, attributes and method related to the overall
   pipeline logic to npg_pipeline::pluggable
 - flattened directory structure for modules implementing functions,
   they all now belong to npg_pipeline::function namespace
 - removed methods representing functions, created mapping of
   functions to modules, methods and options in
   npg_pipeline::pluggable::registry
 - removed ::harold:: component from pipelines'namespace
 - removed post_qc_review pipeline module
 - added npg_pipeline_ prefix to this package's script names if
   was not part of their name
 - removed unused module for fixing Illumina config files
 - removed unused module for LSF job creation for tag deplexing -
   this is now done within p4 stage 1
 - removed unused implementation for function copy_interop_files_to_irods
 - removed unused spatial_filter, fix_broken_files and force_phix_split flags
 - removed a number of unused methods in npg_pipeline::base
 - no lane-lavel bam files are produced by p4 stage1 for pools - do not run
   the adapter check in these cases
 - adapterfind flag added to switch adapterfind on/off (default: on)
 - scaffolding of runfolder includes .npg_cache_10000 directory creation (lane and plex)
 - stage1 analysis: parse interop data for cluster count calculation (used for 10K subsampling)
 - seq_alignment reads tag_metrics files to calculate fraction for 10K subsampling
 - seqchksum_comparator function now uses seqchksum files from analyses (no regeneration)
 - QC spatial_filter now run as standard QC check
 - add p4s2_aligner_intfile flag to force temporary file production in stage2 alignment
 - p4 stage1 splice/prune directives moved from vtfp command line to params file

release 51.12.2
 - fixed lane taglist files for TraDIS libraries
     no longer pad spiked phix tag simply add missing i5 tag for dual index runs
 - update p4 stage defaul values in general_values.ini
     p4_stage1_memory=20000, +p4_stage1_slots=8, +p4_stage1_i2b_thread_count=8

release 51.12.1
 - tweak to GbS library type check in seq_alignment.pm as arrived as GBS (now case-insensitive).

release 51.12.0
 - Travis CI build - add iRODS test server
 - run_is_deletable script moved to this package from data_handling,
     custom conversion between run id and run folder path refactored to use
     npg_tracking::illumina::runfolder,
     lims-driver-type argument is added to reset the default samplesheet driver type,
     iRODS build is added to Travis CI configuration to enable all new tests to run,
     Log::Log4perl is used for logging
 - added support for GbS processing
 - travis build tweak for npg_qc

release 51.11.3
 - seq_alignment: fixes for no target alignment and no target alignment+non-consented human split

release 51.11.2
 - use align_intfile_opt=1 when aligning with star to produce intermediate bam file
 - by default, force bambi i2b to single-threading (general_values parameter available for override)

release 51.11.1
 - Handle dual indexes (create new format lane tag files)
 - remove remaining broken provisions for xml LIMs driver
 - use the new log publisher
 - now allows XA/Y-split with no target alignment

release 51.11.0
 - added support for RNA analysis/quantification using STAR and salmon
 - STAR alignment jobs get more memory using bmod after seq_alignment jobs have been submitted.
 - removed unneeded coordinate sort and duplicate marking when there is no alignment to a target reference

release 51.10.3
 - no alignments for chromium libraries
 - seq_alignment to do_rna analysis regardless of the organism specified (other conditions stay in place)

release 51.10.2
 - use bwa aln for human split with tophat target alignment

release 51.10.1
 - Modified qc run function list, removed copy_interop and switched archive_to_irods to samplesheet

release 51.10
 - Chained execution of RNA-SeQC to the vtfp/viv alignment cmd for RNA-Seq libraries only:
     entries for qc check rna_seqc removed from central function and parallelisation.
     code that created rna_seqc-specific directories has been removed as this is
     now handled by the check itself using qc_out arg.
 - remove GCLP-specific code and configuration files
 - remove unused force_p4 attribute
 - OLB analysis removed
 - recalibration removed
 - pb_cal_path and dif_files_path accessors disabled
 - allow p4 stage 1 to analyse runs with different length reads
 - illumina2bam function removed
 - update p4 stage 2 (seq_alignment) warn rather than croak if multiple references for tag 0
 - update p4 stage 2 (seq_alignment) to use bambi chrsplit instead of SplitBamByChromosomes.jar for Y-split runs
 - pipeline scripts - redirect stderr output to the log to capture output from all
   NPG and CPAN modules in one place

release 51.9
 - p4stage2 speed-up by caching references
 - p4stage2 errors in getting a reference made fatal
 - iRODS publish script new options: (1) --restart_file to pin the script's
     process file name to a particular LSF job, (2) --max_errors to force the script to
     fail after certain number of errors (10 specified in the configuration file)
 - seqchksum_comparator test fixed for gseq by generating a cram file with a header
   that lists a reference available on gseq and supressing an outside search by
   setting REF_PATH to an invalid value; the test will continue to work on hosts
   where REF_PATH i sset and available
 - consistent computation of absolute path, which takes account of substitution

release 51.8
 - when comparing checksums, generate seqchksums for each cram file and merge
   the results rather than merging the cram files and generating seqchksum

release 51.7
 - replaces the original log role with the one from DNAP utilities,
   which provides a Log4perl logger and some convenience methods.
 - new signature for the sequencescape warehouse loader so that it uses
   samplsheet LIMs driver at the analysis stage and ml_warehouse_fc_cache
   LIMs driver at the archival stage

release 51.6
 - test and code fixes to ensure problem-free tests under Perl 5.22.2
 - tweak to qc_report_dir in bsub command for one library per lane case
 - fix convert-low-quality flag in bambi decode command; set bid_implementation always to bambi

release 51.5
 - update p4 stage 2 (seq_alignment) to handle all cases (e.g. no target alignment, spike tag)
 - support generation of targeted stats files in seq_alignment.pm with p4
 - qc jobs creation, can_run, check object instantiation:
     do not supply path/qc_in, which is now optional
     do not set attributes that the object does not have
 - allow specification of implementation (java or bambi) of illumina2bam and bamindexdecoder
    in p4 stage 1 via general_values.ini
 - add Broad Institute's RNA-SeQC to list of autoqc checks
 - run bam_flagstats autoqc check via the qc script
 - tweak for targeted stats files and also human split

release 51.2
 - patch to script_must_be_unique_runner - only ignore exact matches to the job id
 - change function order to run p4 stage 1 analysis by default

release 51.1.1
 - extended is_hiseqx_run to detect HiSeq 4000 runs
 - samtools1 cat .. doesn't work with different references, replaced by samtools1 merge ..

release 51.1
 - replaced bamcat .. by samtools1 cat .. in seqchksum comparision
   previous command line was too long for large pools
 - changes for pools with >999 samples, LSF job array index now 5 digits
   modified tests
 - added lims_driver_type cli option

release 51.0
 - use npg_irods npg_publish_illumina_run.pl in place of data_handling irods_bam_loader.pl
 - provide appropiately changed second index read tags for ordered flowcell
   instruments (typically rev. complement) e.g. HiSeqX
 - in both the analysis and archival function order have an extra
   ml warehouse loader job to set the stage for loading to iRODS
 - warehouse loaders that are run after setting qc complete date
   wait for the runfolder to be moved to outgoing, their log location
   is updated accordingly

release 50.3
 - use 'purpose' field to decide if qc_run
 - study-specific software stack for the analysis pipeline
 - added new module for p4 stage1 analysis

release 50.2
 - names of the pipeline daemon modules and scripts harmonised
 - the daemon module does not inherit from the pipeline base class thus
   reducing the number of command line script options
 - common code moved from the daemon scripts to the daemon module
 - a new role for common accessors

release 50.1
 - bug fix to allow archival daemon to work (restore availabilty of run folder
   finding method)

release 50.0
 - purge carriage returns (as well line feeds) from study descriptions for RG header
   records (xml lims driver has previously done this as part of XML parsing)
 - require minimum version 5.10 for perl
 - add study analysis configuration accessor
 - simpler name for the archival daemon module
 - parent class for pipeline daemons
 - dry_run option for daemons
 - consistent behaviour of the archival and analysis daemons
   when LIMs data are not available in the ml warehouse and
   the run is not a QC run, the run is skipped
 - the pipeline daemons define the type of the pipeline to run
   (default, gclp, qc) and set appropriate backward-compatible
   options for the pipeline script
 - Log::Log4perl logger is used in pipeline daemons
 - cached samplesheet generation - use ml warehouse for all
   runs except QC runs, for which the old warehouse is still used
 - add npg_pipeline_job_env_to_threads script (to avoid excessive repeated perl one-
   liners in command arguments).
 - archival of logs should run after an asynchronous move to outgoing (peformed by the
   staging daemon) - paths adjusted and job preexec checking for the existence of the
   runfolder in outgoing is added

release 49.8
 - seq-alignment now uses bwa_aln_se for single read runs
 - disable log archival pending enhancements

release 49.7
 - seq-alignment - P4 and new bwa for older chemistries & forcing mem for alt references
 - bug fix after passing RG paramater to illumina2bam: change SplitBamByReadGroup options:
     do not set OUTPUT_COMMON_RG_HEAD_TO_TRIM, strip last component (runid_lane) from
     OUTPUT_PREFIX
 - use threading for bam and cram creation in seq_alignment
   references and GCLP
 - add attribute "gclp" common to analysis and archival scripts
 - function list config files always contain pipeline module name e.g. central

release 49.6
 - pass RG paramater to illumina2bam
 - add archive::file::logs

release 49.5
 - correctly determine path to SplitBamByChromosomes.jar
 - drop redundant do_markduplicates and not_strip_bam_tag options from args list
   of the old-style bam alignment script
 - factor out generation of bam_flagstats metics into a method
 - call new bam_flagstats execute method instead of invoking individual parsers explicitly -
   forward compatibility
 - npg_pipeline::cache - reuse_cache_only option added RT#486264
 - check for an inline index when calculating index_length

release 49.4
 - LSF job creation for autoqc checks - use qc check objects directly when
   testing whether to create a job

release 49.3
 - error if padding for spiked Phix index sequence is not long enough
 - kill unwanted jobs efficiently (one command for all ids and -b option)
 - call warehouse loaders with verbose option
 - call ml warehouse loader at the end of the analysis pipeline so that the product
   table is loaded by the time the run goes into QC thus allowing to query this
   warehouse using run id
 - simplified name generation for fastq files
 - use 'subset' option of the bam_flagstast autoqc result instead
   of the 'human_split' option
 - allow p4 to be used where no alignment is specified for target but human
     split (contains_nonconsented_human) is
 - new tests for various p4 analysis options in seq_alignment
     (20-archive_file_generation-seq_alignment.t)

release 49.2.1
 - to avoid deprecation warnings in Config::Any,
   ensure XS extensions are available for YAML and JSON

release 49.2
 - test updates only

release 49.1
 - remove 'move_to_outgoing' step from function list for qc runs

release 49.0
 - run the archival pipeline entirely in the directory where it was started, ie
   do not move the runnfolder to outgoing; this will be done by the staging
   monitor

release 48.9
 - run illumina analysis loader in a lowload lsf queue

release 48.8
 - pipeline daemon - when calling the pipeline, do not use paths that are local to the host

release 48.7
 - generate  fastqcheck files for empty fastq files explicitly without
   running fastqcheck executable, which is not available on gseq cluster
 - daemon to process a run if machine location is unknown

release 48.6
 - force gclp analysis along the p4 route

release 48.5
 - archive to a "gclp" iRODS if function_list looks like gclp variant
 - use low_load queue for upstream_tags qc (accesses tracking and qc DBs)

release 48.4
 - Make group to change analysis directories to optional
 - use LSB_BIND_CPU_LIST over LSB_MCPU_HOSTS to determine number of threads to use
   within a job (cope with hyperthreading where LSF gives one slot to what is presented
   as two cpu - this will try to make use of apparent CPUs)
 - make number of slots used by seq_alignment configurable
 - allow running on file server by
   + use npg_tracking::util::abs_path to patch absolute paths
   + avoid perl chdir to give job working dir
 - drop not_strip_bam_tag option, explicitly disable bam tag stripping in seq_alignment
 - add daemon.ini and optionally add command_prefix to commands
 - use lowload lsf queue
 - seqchksum_comparator to cope with higher plexing (with a chdir)
 - force HiSeq rapid run V2 flowcells (BCXX suffix) to use p4
 - enable p4 single-end processing (bwa mem only, not RNA or non-consented human split)

release 48.3
 - get informatrion about a spike directly from lims
 - use old bam_alignment.pl, not P4, if omission of alignments requested
 - option (default on) to force analyses to assume phix spike
 - force P4 and so bwa mem for runs with reads > 100bp
 - enable human split for P4 in seq_alignment (using bwa aln, adapter trimming)
 - run old warehouse loader live in order to pick up pool-level information
     that is currently needed in SeqQC
 - gclp-specific function list for archival

release 48.2
 - added update_ml_warehouse
 - removed sf48 from list of staging areas in green room

release 48.1
 - pipeline-specific function lists
 - setting olb or qc_run flags to true results in olb or qc_run function lists used
 - qc_run flag on its own does not cause a change of lims driver
 - unused pipeline flags and options removed
 - for gclp runs, the analysis daemon to pass gclp function list to analysis pipeline

release 48.0
 - if LIMS cached data creation fails, pipeline script fails before submitting jobs:
     removed spider function from function order for both analysis and archival pipelines;
     introduced spider boolean flag that defaults to true;
     spider is run within prepare() method before the functions are executed
 - removed test and live section in configuration files
 - removed configuration for external script names
 - 'PB_cal_bam' analysis pipeline renamed to 'central'

release 47.9.1
 - Fixed split sanity checks

release 47.9
 - analysis daemon patch: ensure runfolder glob expressions are used when finding the runfolder path
 - use samtools1 (rather than samtools1_1) for samtools in archival and P4 pipelines

release 47.8.1
 - workaround bug: daemon missing new warehouse access

release 47.8
 - GCLP compliance-related daemon changes:
     runs will not be progressed to analysis/archival unless the
     flowcell barcode is set in the npg_tracking database;
     runs are not going to be progressed if it's impossible to fetch LIMs data for a flowcell;
     both analysis and archival daemon to pass runfolder path to the
     pipeline script;
     if batch_id is available, pass it to the analysis pipeline script
 - use appropriate driver for samplesheet generation (xml, warehouse, ml_warehouse)
 - GCLP compliance-related pipeline changes:
     get the flowcell barcode needed for
     accessing LIMs information from runfolder path/content;
     use batch id if provided by the caller;
     derive the run id from runfolder path/content
 - check for RTA run tag is dropped in the analysis daemon - all current runs are RTA
 - use alt_process flag when archiving qc runs

release 47.7
 - switch seqchksum_comparator to cram, add new test data and updated tests
   convert all cram files to bam as current version of bamcat will not read cram
   dropped one test as converting an empty bam file to cram produces a valid cram file
 - More sanity checks: use of y split and nonconsented X and autosome split only with Homo
   sapiens reference, use of nonconsented human split only with non Homo sapiens reference.
 - always apply sanity checks (even when not running P4 based pipelines).

release 47.6
 - reenable archival of index files for CRAM/BAM files to iRODS

release 47.5
 - turn off BAM archival to iRODS

release 47.4
 - multiple TraDIS library types now in use, all assumed to start with TraDIS

release 47.3
 - P4 can process nonconsented X and autosome human split, and separate Y chromosome data
 - tidy of conditions for selection of p4 processing, and new force_p4 flag to override them

release 47.2
 - don't process phix using the p4 pipeline

release 47.1
 - when using and copying an existing cache directory copy everything (instead of
   restricting to npg directory)
 - try to create samplesheet if it does not exist, even if copying cache

release 47.0
 - code moved to git repository

release 46.3
 - test fix

release 46.2
 - use samtools1.1 in seq_alignment P4 based analyses
 - externally specified webcache and samplesheet are copied to the default location
     inside the analysis folder
 - seqchksum primary data comparison between final product and post illumina2bam
 - run seqchksum and cluster count check at same time as post bam qc
 - tag list files creation:
     remove dedicated function
     call the code from illumina2bam function
     refactor into a stand-alone per-lane module
     create these files in the metadata cache directory
 - allow ref_match qc jobs to run 8 at a time (patched Bowtie ameliorates Lustre problem)
 - use subtemplate/library base templates rather than monolith ones for seq_alignment P4
 - do not run lane level pulldown_metrics job for a pool
 - extra seq_alignment check that run is compatible with available P4 pipelines
 - limit bam split by tag to lanes requested (fix)

release 46.1
 - for V4 HiSeq runs without a reference use bam_alignment.pl

release 46.0
 - remove redundant npg_pipeline::archive and npg_pipeline::roles::business::file_constructs modules
 - remove dependency on tag files npg_common::roles::run::lane::tag_info role
 - remove a callback for a phix flavour of the sequence error check (function is not in use)
 - move options for the adapter detection job to where the job is generated
 - error is thrown for non-existing qc check
 - remove generation of tag files (tag list files remain)
 - always create new tag list files
 - remove unused configuration options
 - remove --lane pipeline option (was used only in tests)
 - move generation of the bam2fastqcheck_and_cached_fastq job out of a module for
     job generation for autoqc functions
 - remove unused scripts

release 45.6
 - remove mostly redundant npg_pipeline::roles::business::internal_info, move
     tradis flag to the module creating illumina2bam job
 - remove redundant npg_pipeline::roles::business::bustard_lsf_reqs

release 45.5
 - remove unused callbacks for old-style run and lane status updates
 - remove a callback for lane completion files
 - remove --no_status_updates pipeline option
 - remove a prereq. script for checking for existence of files

release 45.4
 - omit PhiX sample name and study from strings generated for illumina2bam
   BAM RG record generation (lane/pool level)
 - ensure ref_match qc jobs run serially (to try to alleviate Lustre slow io
   on simultaneous file read bug)

release 45.3
 - write log files for status change to qc complete to outgoing

release 45.2
 - remove the following functions from function order:
     status updates that do not create status files
     redundant touch_completed_lane

release 45.1
 - bug fixes and code improvements in a callback for file-based statuses
 - file-base status updates added to function order
 - ensure P4 pipelines in seq_alignment are aborted if required analysis is
   not yet supported
 - remove bam_alignment and rna_seq_alignment steps (having been replaced
   by seq_alignment)
 - run bwa mem P4 alignment pipeline for V4 HiSeq runs as well as HiSeqX runs

release 45.0
 - Use P4 based BWA Mem analysis in seq_alignment if HiSeqX run
 - Use variable number of CPU slots for seq_alignment jobs (12 to 16)

release 44.15
 - Use soft filtering instead of hard filtering for spatial_filter
 - generate bam_alignment autoqc json for RNAseq analyses
 - don't try per plex "seq_alignment" analysis  or upstream tag qc
   if no indexing read
 - callbacks for functions saving run and lane statuses to file

release 44.14
 - switched cluster count check to InterOp files
 - reinstated bam_cluster_counter_check for HiSeqX

release 44.13
 - seq_alignment refinements:
  + to RNAseq p4 script pass:
   - library_type, fr-unstranded or fr-firststrand if library is dUTP
   - AlignentFilter.jar location
   - real PhiX fasta location
  + add autoqc bam_flagstat json generation

release 44.12
 - increase nfs resources for seq_alignment to 4
 - drop localscratch requirement for seq_alignment
 - amended generation of rna_seq alignment commands to use new parameters, and amended corresponding tests

release 44.11
 - set PU option when calling Illumina2bam
 - HiSeqX run: skip bam_cluster_counter_check

release 44.10
 - update p4 vtfp template location in seq_alignment
 - do not run illumina_basecall_stats step for HiSeqX data

release 44.9
 - parallelise seq_alignment function

release 44.8
 - use seq_alignment module to replace bam_alignment to produce
   production output files and get rna analysis into production

release 44.7
 - use analysis_path as a location for the cached data directory
 - allow for flattened runfolder directory structure, ie do not
   insist on Illumina RTA directory structure

release 44.6
 - remove unused test data
 - use more up-to-date runfolder directory structure in tests
 - remove unused methods from test utility module
 - do not use analysis_path either in tests or in the code - this option is not
   being used
 - remove unused analysis_type option to the latest summary link creation job

release 44.5
 - Add qc_verify_bam_id to list of qc functions

release 44.4
 - pool-level asset ids are not loaded from a samplesheet, creating problems in SeqQC;
   warehouse loader not to take lims data from a cached samplesheet

release 44.3
 - pipeline's unused no_spider flag removed
 - 'spider' function re-implemented to create a cache suitable for
   samplesheet-based lims objects
 - cache directory moved down to the bam basecall directory
 - 'create_webcache_softlink' function removed since the location
   of the cache is now inambiguous
 - stand-alone module npg_pipeline::cache for generating a cache
 - unused functions for handling emails in tests removed
 - 'no_recalibration' flag replaced by 'recalibration' flag that
   defaults to false
 - analysis pipeline is started without explicitly using setting
   'recalibration' flag
 - use Biobambam based adapter detection instead of illumina2bam's

release 44.2
 - autoqc data retriever has changed, update the constructor's attributes

release 44.1
 - added Illumina2bam.jar options for runs with an inline index to put the
   tags on the read with the inline index and modified tests accordingly

release 44.0
 - location of the log for the archival warehouse loader job changed
   from the analysis directory to outgoing
 - reduce dependency on npg_common:
     parse configuration files directly;
     move functionality of the npg_common::roles::run::fs_resource
     role into the base class;
 - remove run_conf and add_to_run_conf attr/method from the base class

release 43.4
 - extended inline index to read 2
 - create tileviz directory when archive and qc directories are created

release 43.3
 - remove tileviz function from the pipeline
 - test update following changes to ping procedure for npg daemons

release 43.2
 - added --tileviz option to spatial filter parameters in pb_cal_align command
 - changed default region size to 200 and dropped region_min_count
 - added a check for pools with only one non-phix tag and extended tests

release 43.1
 - remove unused cram file generation function
 - remove provisions for running daemons on the old lenny farm
 - daemon to start analysis and archival for run folders that are co-located with
   daemon's host
 - update hosts in daemon utility that runs the pipeline daemons
 - upgrade bam alignment job memory requirement to 16GB
 - drop appending boost library path to LD_LIBRARY_PATH - not needed
   on Ubuntu precise
 - rely on path to find tophat2 executable

release 43.0
 - remove analysis and archival daemons dependency on npg::api, replace by
     direct calls to tracking database
 - remove analysis adaemon dependency on staging area globbing
 - increase job priority of HiSeq2500 runs
 - fix a bug in calculating jobs priority - priority should be set regardless
     of whether a priority value is set in teh tracking database
 - if the run does not have RTA tag, daemon will try again later
 - analysis daemon to call analysis on a whole run rather than listing
     lanes explicitly
 - remove analysis daemon dependency on LIMs data
 - remove definition of lsf_resource_select from the config file;
     both daemons to supply this option as "lenny" if running on the old farm

release 42.7
 - analysis daemon to submit runs form a subset of staging areas depending
     on the cluster name it is running on
 - redundant tests and test code removed

release 42.6
 - turn off default PhiX based Qval calibration
 - hard code the memory rather than look in config file
 - remove mocked objects for qc tests and add explicit test for qc_adapter
 - separate test executables for lsadmin

release 42.5
 - improvements to lsf_job module and its tests
 - to be able to submit tileviz job accross farms,
     drop request for particular nodes from the tileviz lsf job spec

release 42.4
 - new module lsf_job to generate LSF7/9 memory limit strings
 - remove /software/bin/perl in local LSF commands

release 42.1
 - add upstream_tags qc check

release 42.0
 - to ensure host-specific path to script is used, use bare script name in daemon definitions

release 41.10
 - job that updates run status to 'run archived' should write log to analysis not outgoing
 - production environment is now set in login shell - no need to set npg
   and npg cpan lib location through PERL5LIB;

release 41.9
 - patch for adaptor autoqc jobs memory requirements; mismatch in
   requested and allowed causes an error in job submission on farm2

release 41.8
 - patch to script_must_be_unique_runner - it's job id we need

release 41.7
 - patch to script_must_be_unique_runner - having a pipe expands the value
   of $LSB_JOB_INDEX prematurely

release 41.6
 - archival to irods jobs for the same run are prevented from running concurrently
 - qc_adapter uses explicit span hsots in bsub command

release 41.5
 - pg_pipeline/analysis::harold_calibration_bam, alignment_script invocation: removed
    deprecated --intensity_dir flag; added --bam_join_jar flag which uses CLASSPATH
    to locate its argument
 - use one nfs slot for rna alignment since all compute is done locally on a node
 - finding mountpoint for directories in /tmp does not go well under erl 5.16.3
   on farm-precise-dev64; explicitly set TEST_FS_RESOURCE in the tests for
   rna alignment farm job creation

release 41.4
 - OLB can use more CPUs - from 8 to 16 (changed from fixed 8)
 - --no_recalibration option no longer stops PhiX alignments
 - amended npg_pipeline/archive/folder/WebCache.pm and lib/npg_pipeline/pluggable/harold.pm
      to use script_name attribute instead of $PROGRAM_NAME

release 41.3
 - ensure irods archival does not block setting qc review pending status -
   bug fix in the parallelisation configuration

release 41.2
 - changes to tophat alignment script to cope with single reads
 - qc_adapter uses 2 cpu 1500M, illumina2bam uses 2 cpu 4000M
 - move to qc review pending state does not depend on the outcome
   of archival to irods to allow for manual qc to proceed reagrdless
   of the state of the IRODs repository; failed archival to
   irods jobs will still show in stuck jobs list
 - fixed a test that accessed xml feeds from live url

release 41.1
 - rna-seq alignment added

release 41.0
 - pipeline daemons settings to work under perl 5.14
   this set up requires that '/etc/bashrc' is sources in the user's
   .bashrc
 - perlcritic policy name printed when perlcritic errors are displayed

release 40.6
 - return archival of bam files to irods to the analysis pipeline

release 40.5
 - local analysis and archival deamons defenitions (moved from instrument handling)
 - take inline index end from st::api::lims module

release 40.4
 - exclude archival of bam files to irods from the analysis pipeline -
   temporary measure to tier over a whole day of irods maintenance

release 40.3
 - following controlcentre-less deployment of daemons, irods path is lost
   in deamons; replace sourcing lsf configuration with sourcing /etc/bashrc
   which sould take care of lsf configuration and add whatever is defined
   in .softwarerc (eg irods)

release 40.2
 - limit max threading for phiX bwa sampe (so we don't break memory limit)

release 40.1
 - bugfix - fixed cycle_start1 in pb_calibration jobs for '3 prime poly-A pulldown' lanes

release 40.0
 - dependency on /software removed, filesystem_locations.ini configuration file removed
 - production pipeline daemons to use standard error for logging, which will go to a file
   designated when setting the daemon
 - no fall back onto stored tag files, LIMS should provide information about tags
 - pb calibration tools are located dynamically
 - a full path to OLB in the configuration file
 - unused npg_pipeline_preexec_lsf_resource_max script removed
 - allow alignment jobs to use 6 to 12 processor slots
 - removed type==X86_64 lsf select option that was used for some autoqc lsf jobs
   since it does not combine well with select[lenny] or similar
 - added lsf_resource_select pipeline option that is set by default to lenny in the config file;
   if set, this option is added as -R select[xxx] to all lsf job submissions;
   if set for pipeline daemons, gets appended to pipeline script options
 - installing data/config_files added to the build's install target
 - lsf configuration file path is stored in the pipeline configuration files
 - threading in sam{se,pe} and bump bam_alignment memory up to 13200MB

release 39.7
 - removed hardcoding illumina2bam location from the pipeline
 - job creation fails if necessary jar files not found
 - outdated special test for bam alignment tradis removed
 - change pb calibration version to 10.6
 - removed hardcoding a full path to the bam alignment script

release 39.6
 - spatial filter - default to removing failed reads and use V10.5

release 39.5
 - bump BAM creation memory from 8G to 10G

release 39.4
 - fix running of pb_align for single read data
 - loosen REs looking for cycles to use fo rindex in 3' pulldown sample descriptions

release 39.3
 - fix misleading cluster counter check fail message
 - disable cram creation until tools supporting 1.1 are released

release 39.2
 - only apply spatial_filter if a spatial_filter filter file exists
 - use lower case for homebrew BAM tags used for random bases in 3' pulldown library illumina2bam usage
 - extend 3' pulldown "jecfoo" to cope with index starting at different cycles and different read lengths
 - use spatial filter numbers when checking cluster counts add up
 - remove unnecessary export of npg_comon modules
 - reflect the move of some npg_common modules to the npg_tracking namespace

release 39.1
 - bugfix - use bash for PB_score bsub command (as it uses a bash'ism)

release 39.0
 - hardcoded list of special-index library types should be compatible with tracking
 - modified illumina2bam to handle the "jecfoo" special read 1 index
 - reflect the fact the run, lane and tag roles moved from npg_common to npg_tracking namespace

release 38.3
 - avoid pointless compression in data pipe out of spatial_filter in PB score jobs

release 38.2
 - switched to v10.1 of pb_calibration

release 38.1
 - bugfix spatial filter takes raw intensity path, not dif file location
 - bump filesystem resources used at calibration table generation step

release 38.0
 - daemons updated, outdated code removed
 - spatial filter added
 - calibration code changed to V9 - one table calibration (incudes both reads)

release 37.2
 - analysis daemon patch to exlude deleted earlier option

release 37.1
 - redundant modules removed
 - default for the local flag reflects the value of no_bsub flag
 - spatial_filter flag added and propagated to illumina2bam job
 - bump OLB to 1.9.4
 - setting nonconsented human and spiked phix flags for a lane - dependency on npg tracking database removed

release 37.0
 - don't stop spiked phiX "harold" alignment if no_recalibration is set - we still need to filter any PhiX out.
 - Add adapter detection code after Ilumina2bam for paired read data (data in "a3" and "ah" tags)
 - TraDIS tags tr and tq no longer stripped by BamTagStripper wrapper so turn back on strip BAM tags by default for TraDIS

release 36.13
 - tileviz job creation improvements in order to address lsf job failures due to problems with the nfs file system:
     preexec to check for the existence of the qc directory,
     pipeline script to create the tileviz directory if it does not exist

release 36.12
 - bug fix; stopped using roles that were removed in the previous point release

release 36.11
 - change function_order for tileviz and log name
 - corrected syntax error in construction of job command in cram.pm
 - added tests for cram.pm

release 36.10
 - bug fix for tileviz and calibration_table jobs

release 36.9
 - npg_pipeline::analysis::harold_calibration module deprecated, its test removed
 - attributes/methods for retrieving control species reference simplified
 - removed npg_pipeline::pre_exec::references_adapters and refactored bin/npg_pipeline_preexec_references to use reference finder roles directly
 - removed npg_pipeline::roles::business::pre_exec_strings, its code integrated into npg_pipeline::roles::business::base
 - fixed files_present_pre_exec_string function; preexec script should ensure that all lanes (not only the ones currently processed) are ready for the state change
 - removed npg_pipeline::pre_exec::FilesPresent; replaced its code with simple code snippet in npg_pipeline_files_present
 - added tileviz function

release 36.8
 - amended cram.pm to supply archive_path to the cram_generation module to avoid lookup at cram creation time; reenabled cpu_limit addition to job name; removed unused code

release 36.7
 - added cram.pm module to create lsf submissions for bam to cram conversion; added cram_generation method to PB_cal_bam.pm

release 36.6
 - pass is_paired_read flag to bam_alignment scripts
 - bam pipeline diagram

release 36.5
 - convert illumina2bam path to absolute path and pass the result to bam_alignment script as well

release 36.4
 - add pulldown metrics autoqc check
 - change illumina2bam jar file name to Illumina2bam.jar

release 36.3
 - ensure crashing analysis launch for one run does not affect others launching

release 36.2
 - use index_length method inherited from long_info role in create_lane_tag_file to avoid to rebuild

release 36.1
 - remove archive lane directory and bustard directory for auto qc results loading

release 36.0
 - Added copy_interop_to_irods

release 35.3
 - npg tracking db fixtures fixed to reflect db schema changes in pending npg-tracking release 68.2

release 35.2
 - ensure use_bases is passed in bsub of old deplex jobs

release 35.1
 - touch complete lane job output name fixed; its command line generated listing only the necessary options

release 35.0
 - roll back NoGetopt metaclass in lsf queues attrs

release 34.3
 - bin/npg_pipeline_check_lsf_jobs now contains David's script copied from ~dj3/team117/npgsj
 - npg_pipeline::ConfigReader removed since this was just on object wrapper around a role
 - instrument_type and instrument_model pipelien options removed, not needed as options
 - old pipeline option to switch OLB preprocessing, defaults to false
 - npg_pipeline::analysis::bustard4pbcb - new module for preprocessing with OLB
 - npg_pipeline::pluggable::harold::PB_cal_bam_qc (with tests and a script) removed, its functionality moved to npg_pipeline::pluggable::harold::PB_cal_bam
 - execution of spidering moved to npg_pipeline::roles::business::base, special module for it removed
 - unused no_cached_webservice_data and webservice_cache_dir options removed
 - sourcing lsf and oracle conf files removed from the daemons, role and config file for this removed
 - archive_to_irods step called at the end of analysis, no_irods_archival option to toggle this
 - references config file removed
 - phix snip file location in config file changes from the master ref repository to lustre mirror
 - some unused attr of the base object and roles removed
 - some options and attributes marked as not available for setting from the command line
 - add a not_strip_bam_tag flag to pass to bam_alignment script to keep tags like OQ, ci etc. in final bam file
 - leave bam_alignment.pl script to figure out number of threads to use itself (from LSB_MCPU_HOSTS environment variable)
 - set bwa aln threads using LSB_MCPU_HOSTS environment variable in PB align commands
 - no_sf_resource flag added to allow for running on an LSF cluster where sf and irods resource is not defined
 - npg_pipeline::roles::business::databaseConnection role removed; the code switched to using npg_tracking schema attribute that is inherited from npg_common::...path modules
 - npg_pipeline::pre_exec::connectDBIxTracking module removed; bin/npg_pipeline_prexec_connect_dbix_tracking uses teh npg_tracking_schema attribute of npg_pipeline::base directly

release 34.2
 - unused npg_pipeline::reorder_fastq and npg_pipeline::Checker removed

release 34.0
 - spidering simplified and speeded up
 - tests that request NPG and Sequencescape XML feeds use webcache and nothing else
 - tests that post to NPG XML removed
 - tests that request connection to external live databases removed
 - propagation of the ref repository location to the can_run part of npg_pipeline::archive::file::qc
 - tests that access reference repository use test repository
 - unused test data (xml files) removed

release 33.7
 - Add option to BamIndexDecoder to convert low quality bases in barcode read to Ns and increase MAX_NO_CALLs from 4 to 6 for single plex lane

release 33.6
 - use lsf irods resource for bam loading job

release 33.5
 - a script to compute pipeline performance

release 33.4
 - bug fix: naming of empty placeholder fastq files for a single run RT#245665
 - unused scripts deleted from external_script_names.ini

release 33.3
 - set recalibrated path for create summary link lsf job

release 33.2
 - code from module npg_pipeline::pluggable::harold::qc moved to npg_pipeline::pluggable::harold
 - modules that inherited from npg_pipeline::pluggable::harold::qc noe inherit directly from npg_pipeline::pluggable::harold
 - module npg_pipeline::pluggable::harold::qc and its tests removed
 - script npg_pipeline_qc removed
 - a new update_warehouse function created
 - create_webcache_softlink function added to the pb_cal_bam_qc function order

release 33.1
 - module npg_pipeline::run removed, its children inherit directly from npg_pipeline::base
 - npg_pipeline::run::folder::move refactored to cope with moving folders whose names do not conform to standard RT#244644
 - npg_pipeline::run::folder::link refactored to pass options to a script explicitly
 - lsf job for creating the summary link moved to the small queue
 - nfs resourses string removed from creating the summary link and moving runfolder lsf jobs
 - removed unused test data directory t/fuse
 - all job scheduling code moved to npg_pipeline::pluggable
 - a list of submitted job ids returned unsorted to maintain the actual order the jobs were submitted in
 - for bsub command, npg_pipeline::base->submit_bsub_command returns job number as integer
 - standard bsub return value (job number as a phrase) for the test bsub script
 - function create_webcache_softlink moved up to npg_pipeline::pluggable::harold to make it available for the bam pipeline

release-33.0
 - either launch all jobs or none, ie if cannot launch all jobs, kill the once that has been launched; RT#243670
 - token lsf job at the end to make last job failure trackable RT#244290
 - methods and accessors moved between base, pluggable and harold to achieve a more logical split between these three mosules
 - functions and accessors for inferring function order simplified
 - use of 'NoGetopt' metaclass for attributes that do not have to be script options
 - Keep calibrated qualities score when merging with original phix alignment
 - No longer vary filesystem resources used for BAM and fastq split by tag depending on number of plex (Sanger ISG have upgraded NFS server kernel to avoid XFS/NFS fragmentation bug)

release-32.2
 - fix missing phasing numbers in BustardSummary.xml - illumina_basecall_stats

release-32.1
 - move forward qc_tag_metrics just after illumina2bam
 - parallelise illumina_basecall_stats with illumina2bam
 - croak when no expected tag sequence or index given in sequencescape and don't create one based on the stardard illumina or sanger tag list
 - make sure harold_recalibration job submitted to creat bam file soft link when no_recalibration flag given
 - explicit arguments are given to the illumina analysis archival scripts to prevent future failures when rearrangements are made in the parents, see RT#243937

release-32.0
 - change to new BAM based pipeline for default analysis
 - suspended start of the pipeline
 - config path is built relative to the bin directory; if running from the local directory, local configuration is going to be used
 - spidering methods list reduced
 - increase max_no_calls for decoding if only one plex for a lane

release-31.1
 - special case of bam input for the adapter check
 - unused scripts scripts/functional_script.pl scripts/spider_batch removed
 - extra function in the function order for pb_cal_bam, bam_cluster_counter_check

release-31.0
 - don't try to return control recalibration table if no position given
 - skip non spiked-phix lane for recalibration in PB_cal_bam
 - create lane and lane qc directory in create_archive_directory function order
 - add create_archive_directory in PB_cal_bam
 - add bam_alignment function_order in PB_cal_bam, for bam alignment, filtering, sorting and markduplicates
 - increase bwa aln threads from 4 to 6 in PB_cal_bam, and get their value from config file
 - separate module for autoqc functions npg_pipeline::pluggable::harold::qc
 - pb_cal_bam_qc combined module integrates pb_cal_bam with qc and post_qc_review
 - hardcoded description of a study for control entity
 - npg_pipeline::roles::business::base clean-up - redundant test-related code deleted
 - npg_pipeline::daemons::harold_analysis_runner - calles to batch->lanes replaced with
   calls to the new st::api::lims module
 - npg_pipeline::pluggable::harold::post_qc_review - migration pipeline related functions deleted
 - npg_pipeline::archive::mpsa_to_irods_migration_helper and its tests removed - not needed
 - function for creating empty fastq files and cached short fastq files from a bam file
 - function to run tag_metrics autoqc check
 - qc script to take --qc_in and --qc_out arguments instead of --archive_path to allow for
   being flexible about qc input directories
 - parallelesation of  archive_to_irods and archive_to_sra removed since archive_to_sra is not used any more
 - npg_pipeline::roles::business::base->batch method removed
 - some changes to the npg::api::lane object usage to stop using deprecated methods, especially getting hardcoded references

 - introduction of webcache in tests to cope with npg::api::lane methods using st::api::lims object and the latest batch xml
 - explicit spidering of st modules from npg::api modules discontinued; getting references and insert sizes explicitly in spidering discontinued since this should be covered by spidering the lims objects

 - redundant code removed:
     npg_pipeline::pluggable->alert accessor
     npg_pipeline::dispatch_tree::evaluator module removed

release-30.4
 - schema info picks up from a local directory before the users directory. Move
   run_lane_status changes to be run from the runfolder, and this should avoid this
   problem
 - don't try to run any recalibration on a lane marked control through PB_cal

release-30.3
 - only run PB_cal recalibration on a lane which is either phix or a control

release-30.2
 - enable genotype qc check

release-30.1
 - ensure that the tag files can be created if the tag on a spike is longer than the tags on the plexes

release-30.0
 - pb_cal_bam: turn off compression for pb_predictor bam output and merge phix alignment into this output
 - split_bam_by_tag function order added for pb_cal_bam
 - increase illumina2bam fs resources from 1 to default 4
 - increase the number of log files for check_lsf_jobs to look through
 - finish added to function order by default
 - update run_lane status, which will handle updating runs to analysis complete/qc review pending

release-29.3
 - make sure the same study not stored more than once for a multiplexed lane

release-29.2
 - phasing for lane changed to lane from auto
 - remove code and files that existed from initial ideas about the pipeline setup

release-29.1
 - bug fix about file name for lane tag

release-29.0
 - pipeline to use single access point lims module
 - pipeline to take actual positions from batch xml in prererence to the run-lane information from the tracking database
 - tag lists generated only for the lanes the pipeline has to deal with
 - vary filesystem resources used for fastq split by tag depending on number of plex

release-28.10
 - bump up filesystem resources used for BAM mark duplicates

release-28.9
 - decrease cpu requirement for non-consented and spiked phix fastq splitting from 12 to 8

release-28.8
 - switched to branch 7.0 of PB_cal (detect bad tile/cyles + new caltable format)
 - bump up filesystem resources used for creating fastq files

release-28.7
 - bug fix to catch the command line for recalibration_alignment for schema information

release-28.6
 - bam & markduplicate files need creating for removed phix, even if the lane is multiplexed

release-28.5
 - daemon only submits for lanes present in batch xml
 - spidering only spiders lanes which are declared from the positions method

release-28.4
 - get study from lane entity directly instead of from sample

release-28.3
 - use study publishable name for bam header, and add study description as well

release-28.2
 - increase cpu requirement for non-consented and spiked phix fastq splitting from 4 to 12

release-28.1
 - OLB version upped to 1.9.3
 - bugfix - BamIndexDecoder not merge by subversion for release-28.0 - corrected
 - bugfix - Jobs which are launched by a job which is part of an array, take the array index as part of the job requirement

release-28.0
 - lane based post_qseq launched
 - analysis complete and qc review pending moved to primary analysis pipeline
 - analysis complete dependency on post qseq, plus pre-exec test for existence of
   files in archive directory which will be written at end of each lanes secondary
   analysis
 - create a lane taglist file with tag sequence, name and library, sample and study name
 - pipe illumina2bam output to BamIndexDecoder if multiplexed run

release-27.3
 - patch to fix only getting stats for lane demultiplex if the lane is multiplexed
 - bustard and gerald lane based option
 - pass through bustard.py parameters with override_all_bustard_options
 - bugfix - ensure that spidering gets assets for plexes

release-27.2
 - increase memory requirement for illumina2bam job to make sure JVM can start

release-27.1
 - new function_order illumina2bam to convert bcl files to bam
 - reduced spidering to only do functions we know are called
 - dependency on current running job added to any jobs with no dependency
   if the job launching is a job itself
 - remove dependency on MooseX::InsideOut (which is broken in Moose2.0)

release-27.0
 - increase number of job io slots for pb_cal jobs to 4
 - increase number of processors to 4 for score and alignment
 - push number of processors through to bwa with aln_parms
 - stop bam production for full lanes which are multiplexed
 - stop the subsequent mark duplicate jobs for those lanes
 - stop the subsequent gc_bias qc check for those lanes
 - in scripts a helper script for checking spidering. This is always subject to change!

release-26.4
 - increase memory for bam_markduplicates to cope with higer density coverage

release-26.3
 - spidering imporovements to capture more data to ensure we get full requests to get the correct study for the sequencing request
 - all runs without a control lane will run with the PB_cal no recalibration option

release-26.2
 - job_priority option, to enable a user to determine the job priority to be used for all jobs, regardless of the queue to which the job would be submitted
 - remove bam_index function order
 - fix launching the post_qc_review in pipeline migration helper to include user defined requirements
 - spider calls studies on lane to ensure that we get the studies
 - move run folder drops the log file into a log directory within the folder moved to, rather than just the folder,
   so that any wildcard matching won't find that by accident

release-26.1
 - spidering improved to pick up more relating to samples on multiplex lanes, but not to go down the children, as this might end up pulling the entirety of Sequencescape
 - munge summary files removed from function_orders.yml as no longer necessary to run
 - bugfix: correct cal table name should be generated for all functions/scripts which need access to it
 - references_adapters directory check: must only replace the word references with adapters, not if is is part of a larger word or construct

release-26.0
 - removal of the munge filenames/readnames that were needed for old version of GERALD recalibration
 - add in job_name_prefix (both in general_values.ini and as command option) to add a prefix to all job names, for ease of seeing them in lsf
 - no_secondcall flag to ensure switch off generating second basecalls and storing them in the bam files
 - update live versions of OLB (for bcl2qseq) and CASAVA

release-25.1
 - addition of code to check the lsf queues for stuck runs and let you know which jobs failed

release-25-0
 - complete removal of srf generation and code for gcfreq creation
 - removal of illumina_pipeline_bin and it's conf key/valeu pairs as legacy which is not needed
 - switched order that fastq2bam jobs are launched, so that full lanes bams are generated in preference
   to plex ones. This may give a slight time improvement due to more efficient resource allocation
 - move as much qc to run in parallel with fastq2bam as possible, to endeavour to reduce the time these
   extend the pipeline by

release-24.4
 - daemon for launching analysis to check if the run has spiked lanes, and then launch PB_cal for spiked, with a
   no_cal/bustard&gerald to run alongside

release-24.3
 - add bam cluster count checking based on bam flag stats

release-24.2
 - pre-exec references job added to fastq2bam jobs as these need to query the references repository during running
 - pre-exec references job added to alignment and calibration jobs in PB_cal
 - spiked calibration tables need to know the snp files for phix
 - phix snp file added to pb_cal_pipeline.ini, so as to be retrieved for calibration job

release-24.1
 - turn off running full PB_cal pipeline as standard
 - lsf_queue and small_lsf_queue to be used to determine queues, so now functional command line options

release-24.0
 - a function to perform the ref_match autoqc check
 - no_srf_generation stops trying to split and index srf files
 - bugfix - is_spiked_phix is boolean
 - a function to split nonconsented if not done yet
 - if the run is performed on a HiSeq, then do not create srf files
 - a function to perfor a sequence error check for spiked phix part
 - an ability to pass extra options from functions to an autoqc script

release-23.0
 - bug fix to make sure correct basecalling software returned from bustard config xml file
 - bugfix - drop tag from readname in srfs for lanes on multiplexed runs which are not multiplexed
 - deal with spiked in phix for pb_cal calibration
 - patch - give Instrument generated BaseCalls directory to setupBcl2Qseq.py
 - tests: now use domain test in the conf files, so that consistency can be kept in tests, whilst live info may change

release-22.0
 - spiked phix splitting will generate fastqcheck and md5 for the newly generated fastq files
 - remove the file renaming part from spiked phix splitting command for schema information
 - consider spiked phix part for cluster count checking
 - strip out all dependencies on srpipe::util
 - strip out dependencies on srpipe::config::constants and srpipe::config::instruments
 - spidering now calls the required_fragment_size on an asset to ensure that any further xml is loaded

release-21.1
 - fastq generation only adds the --index flag on lanes which are multiplexed, not all lanes on a run
   which have the indexing cycles performed

release-21.0
 - the pipeline to spider over requested lanes only
 - moved lane_tile_clustercount to npg_common::roles::run::long_info
 - demultiplexing only tiles which it can find in the Data/Intensities/config.xml file (since HiSeqs do not have consecutively numbered tiles)
 - phasing and matrix options moved to conf file, and phasing, prephasing and matrix now options to be passed on analyse_RTA's command line
 - using reference finder for human reference location for creating nonconsented human part bam file
 - bjobs for spliting spiked phix out, renaming srf and fastq files, and generating bam file
 - npg_pipeline::analysis::FixConfigFiles - go through the config.xml files in Data/Intensities and Data/Intensities/BaseCalls, and check that
  1) Last Cycle numbers and number of reads in each are the same (croak if not)
  2) the runfolder (on fs) has the same name as in NPG tracking (croak if not)
  3) Assuming 1 + 2 OK, then ensure that both config files have the correct Instrument name, runfolder name and id_run (fixing if needed)
 - add nonconsented splitting command line and spiked phix spliting program to schema information

release-20.1
 - MPSA archived HiSeq runs no longer visible by default

release-20.0
 - bcl2seq can have separate path from OLB

release-19.0
 - a post_qseq function to generate a stand-alone archive directory for old-runs2irods pipeline
 - a post_qseq function to call the post qc review script
 - SecondBaseCall - pb_cal needs to start producing second base calls
 - check recalibrated qseq files are original. If not, pass the original qseq files to bam generation

release-18.4
 - moving a run folder no longer requires using srpipe::util, so should be adaptable for anything, although, it no longer
   copes with a paired run
 - SchemaInformation now has improved data set, for preparation to go into the Bam headers

release-18.3
 - qc_cache_reads - additional step which will cache reads for qc's to use, saving processor time
 - archive_to_irods now in parallel with archive_to_sra
 - id_run now to be passed to the qc tests in the command line
 - srfs - index has increased memory for HiSeq benefits. srf_creation has increased memory so that not too many get launched
   on the same node

release-18.2
 - patch - webcache now checks the program name as a pattern match rather than an equality, in case the program name contains a path
 - move runfolder bug - remove the name check against the runfolder as name will not have any padding 0's
 - md5's - don't record the md5's of full fastq/srfs where the lane shou;d have split non-consented data
 - improvements to schema_information to make DS a more accurate description, and bugfix where we weren't getting the correct PB_cal information

release-18.1
 - Patch to SchemaInformation to cope with some changes to the way npg_common operates
 - parallelise hash now in a config file
 - removed some now unnecessary hashes/arrays of function orders and parallelise
 - test for qseq2fastq.pl will check to see if there is an md5sum and fastqcheck which can run on your system
   and modify/skip tests that rely on checking this functionality. Note: If this is the case, then you will
   need to modify the production code accordingly

release-18.0
 - Dependency on srpipe::config::instruments reduced - should use runfolder_path first, and fall back to this
   expect full removal within a few releases
 - fastq generation - md5 and fastqcheck creation options turned on
 - fastq generation - unique option turned on so that testing for uniqueness of readnames out of qseq files is done
 - md5 creation - script runs so that in process decisions can be made about the existence of files, and if md5s hav
   already been created
 - schema_information now created before bam's are created
 - schema_information always gets the RTA value and sticks at the top
 - DS tag in schema_information for those which are probably appropriate to go into a Bam Header

release-17.1
 - pass archive_path to irods_bam_loader instead of id_run
 - bugfixes
 - srf and qc_contamination parallelised with bam_generation in order to pull together rate determining steps
 - cluster counts do not check in the fastq files, the value is allegedly guaranteed in the fastqcheck file
 - analysis runner daemon now looks at the instrument type and determines which analysis to launch
 - PB_cal no recalibrated for HiSeq as production
 - PB_cal analysis now generates their own folder structures within the flag-waver (may need to be moved)
 - analyse_RTA no longer launches PB_cal
 - PB_cal - no_recalibration works how it should, so small_pb_cal now removed

release-17.0
 - schema information files generated which should report on how the run progressed, and various program versions used
 - patch to cluster counts to be happy if there are no srf's found for the lane
 - bam indexing done
 - softlink webcache used for the analysis into the archive directory for that analysis, and the post_qc_review can use that

release-16.5
 - pb_cal needs new directory paths so that multiple ones can be run
 - small_pb_cal for running a concurrent job which does no recalibration steps (HS benefit at current time)
 - pass archive path to bam generation, so that this is less dependent on working out paths itself

release-16.4
 - check for cif/dif/stats files and flag option to recreate 'dummy' cif/dif files
 - use a log folder to catch lsf log/out files in the various directories, instead of dumping directly into it
 - archival to irods

release-16.3
 - instrument name now taken either from short_info, or if must be calculated itself, then using prefixes
   from general_values.ini

release-16.2
 - PB_cal has moved to v6.0, with extra step and using bam files
 - run_conf file generated in runfolder directory. Current for bustard and gerald directory propagation throughout
   bustard/gerald primary pipeline
 - no_bsub flag, so instead of submitting a job to LSF, just logs the command. returns 50 as a potential job id when used
 - HiSeq archival to sra - no SRF files, and fastq's are either group unconsented (if unconsented), or hiseq (to be hidden
   but archived, as users should be utilising bam files from iRods)
 - no-eamss flag turned on for bcl2qseq in PB_cal pipeline
 - change production version of OLB to OLB-1.8.1a2

release-16.1
 - cluster count checking - fastq, fastqcheck and srfs get checked to see if they contain the same number of pf reads
   as the pf cluster count from BustardSummary.xml
 - moved most values, external script names and pathways to config files

release-16
 - PB_cal score has additional options to take a control calibration table, and use this if it can't legitimately use
   a lanes own cal table (see srl as to why)
 - touch all mp fastq files at start of post_qseq to ensure that they are found for all jobs, even if there are no PF reads
 - point fastq2bam to latest (v37) human reference

release-15.3
 - pre-exec script testing that the references and adapter directories can be found, before a job actually starts
   on the farm, so that there is less chance it will croak out if some repositories go away

release-15.2
 - all possible arrayed submissions have been done
 - PB_cal control lane now uses mode 2

release-15.1
 - bugfix multiplex fastqcheck generation
 - patch to psuedo down qseq files from BaseCalls for PB_cal pipeline

release 15.0
 - All post_qseq dispatches are submitted as job arrays, chaining if needed via -w'done(1234[*])' -J job_name[1-8]
 - PB_cal runs setupBcl2Qseq and amkes the qseq files in the basecalls directory, and then runs off these

release 14.2
 - load fastqcheck files into qc database added to post_qc_review

release 14.1
 - pass index tag fastq file to bam generation to add them in bam file

release 14.0
 - require 4 processors for human splitting bjobs
 - dependency on multiplex qc jobs added
 - turn off EAMSS (Killer B's)
 - mpsa upload now loads missing files for a lane, rather than assumes that because it has 1, it will have all
   - downside, you must ensure that this is not running for a run, if you want to manually do it
 - no archival of srf or fastq files for phix control lanes to fuse

release 13.0
 - PB_cal separated into independent pipeline launched at the end of the illumina analysis pipeline
 - PB_cal pipeline kicks off a post_qseq pipeline on it by default (but with no Latest_Summary,run_status updates or munge Summary xml)
 - sf_resource now put into rusage requirement, to try to limit the amount of IO on the nfs staging partitions

release 12.1
 - bug fix bam submissions
   - typo which stopped non split full lanes getting submitted
   - flagstats json file to go to qc directory
   - fastq files needed full path
   - strange typo of ; switched for . meant incorrect name and path generation

release 12.0
 - move bam_flagstats json file for each plex into lane qc directory
 - turn off creation of sig2 files
 - "analysis complete" moved after all qc and alignments to before "qc review pending", "secondary analysis in progress" now where "analysis complete" was (after Illumina pipeline is done).

release 11.0
 - job array for qc on plexed samples
 - require 4 cpus for bam creation because bwa alignments using threading now
 - pass human_split type and tag_index for bam generation if available
 - patch for ensuring a few axtra cached webpages are there

release 10.4
 - swapped the order of set_run_status_run_archived and move_to_outgoing
 - for post qc review script, unset an env variable that gives the cache location

release 10.2
 - bump default OLB to OLB-1.8.1a1

release 10.1
 - no_munge_summary flag added so that post_qseq can run on PB_cal directory
 - new postqseq function and module bam_markduplicate
 - add archive lane path into autoqc data loading list to pick up bam flagstats json file

release 10.0
 - gc-bias check is done
 - create lane tag file using expected tag sequence from sequencescape if available
 - caching of webservice responses in order to enable
   - less dependencies outside of the filesystem once jobs have been submitted
   - reduce load on webservers from multiple parallel jobs (in particular when we have a multiplex run)
   - find out up front if webservices are unavailable, and don't do anything

release 9.0
 - bam generation with second base call
 - launch harold recalibration
 - generate md5 for correct files after human splitting
 - patch to ensure that manually created lane tag files are not overwritten
 - update copyright
 - bam generation even if no reference
 - split multiplex fastq by tag
 - bam generation for multiplex split fastq
 - fastqcheck for multiplex split fastq
 - moved qseq2fastq.pl from the sanger-pipeline project to this project for better maintenance and deployment
 - only decode lanes which are multiplexed on the flowcell
 - generate tag decoding stats as json file for each lane

release 8.0
 - drop gcfreq creation
 - bam file generation
 - multiplex lane specific tag file support
 - qc_gc_fraction test
 - munge Summary.xml/htm in GERALD after a multiplex run has gone through GERALD processing
 - processor_fork_number moved from bustard_lsf_reqs to business/base, so it can be passed to post_qseq
 - summary data loading removed, as done within illumina summary loading
 - softlinked qseq_custom files will now use relative path instead of absolute path
 - Drop dependencies to use SangerPaths
 - $VERSION now on the same line as use Readonly; so that new Build.PL won't carp.
 - Build.PL, dependencies updated, but dependencies on other internal packages commented out until their $VERSION lines can be corrected like those in this package
 - md5s checked of the files once uploaded to mpsa, and compared to that in the md5 file

release 7.0
 - more launches optimised with MooseX::AttributerCloner generating command line options
 - srpipe::analysisrunfolder removed with the consumption of npg_common::roles::run::long_info
 - move to coping with the new way that GERALD deals with needing file structure for multiplexed samples
 - split srfs will now have srf_index_hash run on them once created
 - split_nonconsented memory allocation upped to 8G

release 6.1
 - moving to usage of MooseX::AttributerCloner to generate command line options
 - Bustard defaults now able to be overridden on the command line, so if the number of processors, etc need changing, then this can be done here without code changes
 - Bustard and GERALD steps now separated for easier launching of different analysis versions via the command line
 - 1.6 pipeline set to default
 - flag_options role, so that we can universally disable functions or pass info (such as no_control_lane) via a flag on the command line
 - change to use the new illumina_analysis_loader, which should accept particular paths from a command line, and so launch it with paths populated as the launcher object has
 - change to Bustard to do it's best to accept and force a control_lane determined by the user, but still relies on some info from Sequencescape to be present and correct
 - tag_file for indexed runs can be manually set rather than relying on choosing a tag_file from the defaults

release 6.0
 - major refactor of code to allow command line variables to be propagated through to objects using MooseX::Getopt and MooseX::AttributeCloner
 - separation of pipelines into separate npg_pipeline::pluggable::harold::<type> in order to make code management easier
 - due to MooseX::AttributeCloner, less code in npg_pipeline::pluggable::harold::<type> methods
 - increased test and POD coverage
 - create_pseudo_qseq_custom.pm - if there has been no recalibration, softlink in GERALD the qseq files in Bustard with qseq_custom names
 - fix_qseqs.pm - ensure that the id_run is correct in the qseq_custom files

release 5.0
 - npg_pipeline::base class with common methods used by many of the npg_pipeline modules
 - try to submit a job to lsf upto 5 times, croaking if unsuccessful after that
 - daemon runner and pipeline for RTA analysis

release 4.7
 - preexecute script to ensure that only 1 of a type of job could run at a time, and applied to npg_qc_api.pl (illumina analysis) loader
 - option to include tag files to split non_consented
 - default queue in archival runner - srpipeline
 - script to resort fastq files if they get created in the wrong order

release 4.6
 - archival runner
 - code for fixing broken fastqs
 - correct order of qseq_custom files to be alphanumerical when submitted for jobs

release 4.5
 - patch release

release 4.0
 - option/support to only run on a single lane
 - post_qc_review pipeline
 - refactor of code from srpipe::archive.pm to npg_pipeline::archive::file::to_sra so that this can be done from post_qc_review pipeline
 - post_qc_review can submit to lsf jobs to upload illumina_analysis, illumina_summary and auto_qc

release 3.0
 - bug fix - id_run not passed through to qc checks
 - adapt to use new qseq2fastq with changes for multiplex runs
 - croak out of post_qseq if it is not a full analysis

release 2.0
 - add qc_insert_size
 - srf_creation also does indexing script
 - log files are created
 - in log file, json string of dispatch tree
 - parse of the json string, which interrogates LSF for info
 - Latest Summary link now relative path
 - illumina2srf always runs out of 1.4 pipeline
 - archive dir is now set to be archive dir, not archive_test

release 1.0
 - set up
 - create npg_pipeline namespace
 - generate replacement to cleanup_run<|MERGE_RESOLUTION|>--- conflicted
+++ resolved
@@ -1,11 +1,10 @@
 LIST OF CHANGES
 ---------------
 
-<<<<<<< HEAD
 
  - allow samtools ampliconclip to run for GBS products where primer panel
    has primer bed file in the repository
-=======
+
 release 68.0.0
  - Use st::api::lims->aggregate_libraries() method for both 'merge_lanes' and
    'merge_by_library' pipeline options. This is a breaking change as far as
@@ -35,7 +34,6 @@
 
 release 67.1.1
  - Fixed correct pp collection root for MiSeq
->>>>>>> 5ac13fee
 
 release 67.1.0
  - Fix typo in analysis specific overrides for bwa_als_se mapping to bwa0_6
