LIST OF CHANGES
---------------

<<<<<<< HEAD
release 49.7
 - seq-alignment - P4 and new bwa for older chemistries & forcing mem for alt references
 - bug fix after passing RG paramater to illumina2bam: change SplitBamByReadGroup options:
     do not set OUTPUT_COMMON_RG_HEAD_TO_TRIM, strip last component (runid_lane) from
     OUTPUT_PREFIX
=======
 - use threading for bam and cram creation in seq_alignment
 - seq-alignment - P4 and new bwa for older chemistries & forcing mem for alt
   references and GCLP
 - add attribute "gclp" common to analysis and archival scripts
 - function list config files always contain pipeline module name e.g. central
>>>>>>> 51c4ca6a

release 49.6
 - pass RG paramater to illumina2bam
 - add archive::file::logs

release 49.5
 - correctly determine path to SplitBamByChromosomes.jar
 - drop redundant do_markduplicates and not_strip_bam_tag options from args list
   of the old-style bam alignment script
 - factor out generation of bam_flagstats metics into a method
 - call new bam_flagstats execute method instead of invoking individual parsers explicitly -
   forward compatibility
 - npg_pipeline::cache - reuse_cache_only option added RT#486264
 - check for an inline index when calculating index_length

release 49.4
 - LSF job creation for autoqc checks - use qc check objects directly when
   testing whether to create a job

release 49.3
 - error if padding for spiked Phix index sequence is not long enough
 - kill unwanted jobs efficiently (one command for all ids and -b option)
 - call warehouse loaders with verbose option
 - call ml warehouse loader at the end of the analysis pipeline so that the product
   table is loaded by the time the run goes into QC thus allowing to query this
   warehouse using run id
 - simplified name generation for fastq files
 - use 'subset' option of the bam_flagstast autoqc result instead
   of the 'human_split' option
 - allow p4 to be used where no alignment is specified for target but human
     split (contains_nonconsented_human) is
 - new tests for various p4 analysis options in seq_alignment
     (20-archive_file_generation-seq_alignment.t)

release 49.2.1
 - to avoid deprecation warnings in Config::Any,
   ensure XS extensions are available for YAML and JSON

release 49.2
 - test updates only

release 49.1
 - remove 'move_to_outgoing' step from function list for qc runs

release 49.0
 - run the archival pipeline entirely in the directory where it was started, ie
   do not move the runnfolder to outgoing; this will be done by the staging
   monitor

release 48.9
 - run illumina analysis loader in a lowload lsf queue

release 48.8
 - pipeline daemon - when calling the pipeline, do not use paths that are local to the host

release 48.7
 - generate  fastqcheck files for empty fastq files explicitly without
   running fastqcheck executable, which is not available on gseq cluster
 - daemon to process a run if machine location is unknown

release 48.6
 - force gclp analysis along the p4 route

release 48.5
 - archive to a "gclp" iRODS if function_list looks like gclp variant
 - use low_load queue for upstream_tags qc (accesses tracking and qc DBs)

release 48.4
 - Make group to change analysis directories to optional
 - use LSB_BIND_CPU_LIST over LSB_MCPU_HOSTS to determine number of threads to use
   within a job (cope with hyperthreading where LSF gives one slot to what is presented
   as two cpu - this will try to make use of apparent CPUs)
 - make number of slots used by seq_alignment configurable
 - allow running on file server by
   + use npg_tracking::util::abs_path to patch absolute paths
   + avoid perl chdir to give job working dir
 - drop not_strip_bam_tag option, explicitly disable bam tag stripping in seq_alignment
 - add daemon.ini and optionally add command_prefix to commands
 - use lowload lsf queue
 - seqchksum_comparator to cope with higher plexing (with a chdir)
 - force HiSeq rapid run V2 flowcells (BCXX suffix) to use p4
 - enable p4 single-end processing (bwa mem only, not RNA or non-consented human split)

release 48.3
 - get informatrion about a spike directly from lims
 - use old bam_alignment.pl, not P4, if omission of alignments requested
 - option (default on) to force analyses to assume phix spike
 - force P4 and so bwa mem for runs with reads > 100bp
 - enable human split for P4 in seq_alignment (using bwa aln, adapter trimming)
 - run old warehouse loader live in order to pick up pool-level information
     that is currently needed in SeqQC
 - gclp-specific function list for archival

release 48.2
 - added update_ml_warehouse
 - removed sf48 from list of staging areas in green room

release 48.1
 - pipeline-specific function lists
 - setting olb or qc_run flags to true results in olb or qc_run function lists used
 - qc_run flag on its own does not cause a change of lims driver
 - unused pipeline flags and options removed
 - for gclp runs, the analysis daemon to pass gclp function list to analysis pipeline

release 48.0
 - if LIMS cached data creation fails, pipeline script fails before submitting jobs:
     removed spider function from function order for both analysis and archival pipelines;
     introduced spider boolean flag that defaults to true;
     spider is run within prepare() method before the functions are executed
 - removed test and live section in configuration files
 - removed configuration for external script names
 - 'PB_cal_bam' analysis pipeline renamed to 'central'

release 47.9.1
 - Fixed split sanity checks

release 47.9
 - analysis daemon patch: ensure runfolder glob expressions are used when finding the runfolder path
 - use samtools1 (rather than samtools1_1) for samtools in archival and P4 pipelines

release 47.8.1
 - workaround bug: daemon missing new warehouse access

release 47.8
 - GCLP compliance-related daemon changes:
     runs will not be progressed to analysis/archival unless the
     flowcell barcode is set in the npg_tracking database;
     runs are not going to be progressed if it's impossible to fetch LIMs data for a flowcell;
     both analysis and archival daemon to pass runfolder path to the
     pipeline script;
     if batch_id is available, pass it to the analysis pipeline script    
 - use appropriate driver for samplesheet generation (xml, warehouse, ml_warehouse)
 - GCLP compliance-related pipeline changes:
     get the flowcell barcode needed for
     accessing LIMs information from runfolder path/content;
     use batch id if provided by the caller;
     derive the run id from runfolder path/content
 - check for RTA run tag is dropped in the analysis daemon - all current runs are RTA
 - use alt_process flag when archiving qc runs

release 47.7
 - switch seqchksum_comparator to cram, add new test data and updated tests
   convert all cram files to bam as current version of bamcat will not read cram
   dropped one test as converting an empty bam file to cram produces a valid cram file 
 - More sanity checks: use of y split and nonconsented X and autosome split only with Homo
   sapiens reference, use of nonconsented human split only with non Homo sapiens reference.
 - always apply sanity checks (even when not running P4 based pipelines).

release 47.6
 - reenable archival of index files for CRAM/BAM files to iRODS

release 47.5
 - turn off BAM archival to iRODS

release 47.4
 - multiple TraDIS library types now in use, all assumed to start with TraDIS

release 47.3
 - P4 can process nonconsented X and autosome human split, and separate Y chromosome data
 - tidy of conditions for selection of p4 processing, and new force_p4 flag to override them

release 47.2
 - don't process phix using the p4 pipeline

release 47.1
 - when using and copying an existing cache directory copy everything (instead of
   restricting to npg directory)
 - try to create samplesheet if it does not exist, even if copying cache

release 47.0
 - code moved to git repository

release 46.3
 - test fix

release 46.2
 - use samtools1.1 in seq_alignment P4 based analyses
 - externally specified webcache and samplesheet are copied to the default location
     inside the analysis folder
 - seqchksum primary data comparison between final product and post illumina2bam
 - run seqchksum and cluster count check at same time as post bam qc
 - tag list files creation:
     remove dedicated function
     call the code from illumina2bam function
     refactor into a stand-alone per-lane module
     create these files in the metadata cache directory
 - allow ref_match qc jobs to run 8 at a time (patched Bowtie ameliorates Lustre problem)
 - use subtemplate/library base templates rather than monolith ones for seq_alignment P4
 - do not run lane level pulldown_metrics job for a pool
 - extra seq_alignment check that run is compatible with available P4 pipelines
 - limit bam split by tag to lanes requested (fix)

release 46.1
 - for V4 HiSeq runs without a reference use bam_alignment.pl

release 46.0
 - remove redundant npg_pipeline::archive and npg_pipeline::roles::business::file_constructs modules
 - remove dependency on tag files npg_common::roles::run::lane::tag_info role
 - remove a callback for a phix flavour of the sequence error check (function is not in use)
 - move options for the adapter detection job to where the job is generated
 - error is thrown for non-existing qc check
 - remove generation of tag files (tag list files remain)
 - always create new tag list files
 - remove unused configuration options
 - remove --lane pipeline option (was used only in tests)
 - move generation of the bam2fastqcheck_and_cached_fastq job out of a module for
     job generation for autoqc functions
 - remove unused scripts

release 45.6
 - remove mostly redundant npg_pipeline::roles::business::internal_info, move
     tradis flag to the module creating illumina2bam job
 - remove redundant npg_pipeline::roles::business::bustard_lsf_reqs

release 45.5
 - remove unused callbacks for old-style run and lane status updates
 - remove a callback for lane completion files
 - remove --no_status_updates pipeline option
 - remove a prereq. script for checking for existence of files

release 45.4
 - omit PhiX sample name and study from strings generated for illumina2bam
   BAM RG record generation (lane/pool level)
 - ensure ref_match qc jobs run serially (to try to alleviate Lustre slow io 
   on simultaneous file read bug)

release 45.3
 - write log files for status change to qc complete to outgoing

release 45.2
 - remove the following functions from function order:
     status updates that do not create status files
     redundant touch_completed_lane

release 45.1
 - bug fixes and code improvements in a callback for file-based statuses
 - file-base status updates added to function order
 - ensure P4 pipelines in seq_alignment are aborted if required analysis is 
   not yet supported
 - remove bam_alignment and rna_seq_alignment steps (having been replaced
   by seq_alignment)
 - run bwa mem P4 alignment pipeline for V4 HiSeq runs as well as HiSeqX runs

release 45.0
 - Use P4 based BWA Mem analysis in seq_alignment if HiSeqX run
 - Use variable number of CPU slots for seq_alignment jobs (12 to 16)

release 44.15
 - Use soft filtering instead of hard filtering for spatial_filter
 - generate bam_alignment autoqc json for RNAseq analyses
 - don't try per plex "seq_alignment" analysis  or upstream tag qc 
   if no indexing read
 - callbacks for functions saving run and lane statuses to file

release 44.14
 - switched cluster count check to InterOp files
 - reinstated bam_cluster_counter_check for HiSeqX

release 44.13
 - seq_alignment refinements:
  + to RNAseq p4 script pass:
   - library_type, fr-unstranded or fr-firststrand if library is dUTP
   - AlignentFilter.jar location
   - real PhiX fasta location
  + add autoqc bam_flagstat json generation

release 44.12
 - increase nfs resources for seq_alignment to 4
 - drop localscratch requirement for seq_alignment
 - amended generation of rna_seq alignment commands to use new parameters, and amended corresponding tests

release 44.11
 - set PU option when calling Illumina2bam
 - HiSeqX run: skip bam_cluster_counter_check

release 44.10
 - update p4 vtfp template location in seq_alignment
 - do not run illumina_basecall_stats step for HiSeqX data

release 44.9
 - parallelise seq_alignment function

release 44.8
 - use seq_alignment module to replace bam_alignment to produce
   production output files and get rna analysis into production

release 44.7
 - use analysis_path as a location for the cached data directory
 - allow for flattened runfolder directory structure, ie do not
   insist on Illumina RTA directory structure

release 44.6
 - remove unused test data
 - use more up-to-date runfolder directory structure in tests
 - remove unused methods from test utility module
 - do not use analysis_path either in tests or in the code - this option is not
   being used
 - remove unused analysis_type option to the latest summary link creation job

release 44.5
 - Add qc_verify_bam_id to list of qc functions

release 44.4
 - pool-level asset ids are not loaded from a samplesheet, creating problems in SeqQC;
   warehouse loader not to take lims data from a cached samplesheet 

release 44.3
 - pipeline's unused no_spider flag removed
 - 'spider' function re-implemented to create a cache suitable for
   samplesheet-based lims objects
 - cache directory moved down to the bam basecall directory
 - 'create_webcache_softlink' function removed since the location
   of the cache is now inambiguous
 - stand-alone module npg_pipeline::cache for generating a cache
 - unused functions for handling emails in tests removed
 - 'no_recalibration' flag replaced by 'recalibration' flag that
   defaults to false
 - analysis pipeline is started without explicitly using setting
   'recalibration' flag
 - use Biobambam based adapter detection instead of illumina2bam's

release 44.2
 - autoqc data retriever has changed, update the constructor's attributes

release 44.1
 - added Illumina2bam.jar options for runs with an inline index to put the
   tags on the read with the inline index and modified tests accordingly

release 44.0
 - location of the log for the archival warehouse loader job changed
   from the analysis directory to outgoing
 - reduce dependency on npg_common:
     parse configuration files directly;
     move functionality of the npg_common::roles::run::fs_resource
     role into the base class;
 - remove run_conf and add_to_run_conf attr/method from the base class

release 43.4
 - extended inline index to read 2
 - create tileviz directory when archive and qc directories are created

release 43.3
 - remove tileviz function from the pipeline
 - test update following changes to ping procedure for npg daemons

release 43.2
 - added --tileviz option to spatial filter parameters in pb_cal_align command
 - changed default region size to 200 and dropped region_min_count
 - added a check for pools with only one non-phix tag and extended tests
 
release 43.1
 - remove unused cram file generation function
 - remove provisions for running daemons on the old lenny farm
 - daemon to start analysis and archival for run folders that are co-located with
   daemon's host
 - update hosts in daemon utility that runs the pipeline daemons
 - upgrade bam alignment job memory requirement to 16GB
 - drop appending boost library path to LD_LIBRARY_PATH - not needed
   on Ubuntu precise
 - rely on path to find tophat2 executable

release 43.0
 - remove analysis and archival daemons dependency on npg::api, replace by
     direct calls to tracking database
 - remove analysis adaemon dependency on staging area globbing
 - increase job priority of HiSeq2500 runs
 - fix a bug in calculating jobs priority - priority should be set regardless
     of whether a priority value is set in teh tracking database
 - if the run does not have RTA tag, daemon will try again later
 - analysis daemon to call analysis on a whole run rather than listing
     lanes explicitly
 - remove analysis daemon dependency on LIMs data
 - remove definition of lsf_resource_select from the config file;
     both daemons to supply this option as "lenny" if running on the old farm

release 42.7
 - analysis daemon to submit runs form a subset of staging areas depending
     on the cluster name it is running on
 - redundant tests and test code removed

release 42.6
 - turn off default PhiX based Qval calibration
 - hard code the memory rather than look in config file
 - remove mocked objects for qc tests and add explicit test for qc_adapter
 - separate test executables for lsadmin 

release 42.5
 - improvements to lsf_job module and its tests
 - to be able to submit tileviz job accross farms,
     drop request for particular nodes from the tileviz lsf job spec

release 42.4
 - new module lsf_job to generate LSF7/9 memory limit strings
 - remove /software/bin/perl in local LSF commands

release 42.1
 - add upstream_tags qc check

release 42.0
 - to ensure host-specific path to script is used, use bare script name in daemon definitions

release 41.10
 - job that updates run status to 'run archived' should write log to analysis not outgoing
 - production environment is now set in login shell - no need to set npg
   and npg cpan lib location through PERL5LIB;

release 41.9
 - patch for adaptor autoqc jobs memory requirements; mismatch in
   requested and allowed causes an error in job submission on farm2

release 41.8
 - patch to script_must_be_unique_runner - it's job id we need

release 41.7
 - patch to script_must_be_unique_runner - having a pipe expands the value
   of $LSB_JOB_INDEX prematurely

release 41.6
 - archival to irods jobs for the same run are prevented from running concurrently
 - qc_adapter uses explicit span hsots in bsub command

release 41.5
 - pg_pipeline/analysis::harold_calibration_bam, alignment_script invocation: removed
    deprecated --intensity_dir flag; added --bam_join_jar flag which uses CLASSPATH
    to locate its argument
 - use one nfs slot for rna alignment since all compute is done locally on a node
 - finding mountpoint for directories in /tmp does not go well under erl 5.16.3
   on farm-precise-dev64; explicitly set TEST_FS_RESOURCE in the tests for
   rna alignment farm job creation

release 41.4
 - OLB can use more CPUs - from 8 to 16 (changed from fixed 8)
 - --no_recalibration option no longer stops PhiX alignments
 - amended npg_pipeline/archive/folder/WebCache.pm and lib/npg_pipeline/pluggable/harold.pm
      to use script_name attribute instead of $PROGRAM_NAME

release 41.3
 - ensure irods archival does not block setting qc review pending status -
   bug fix in the parallelisation configuration

release 41.2
 - changes to tophat alignment script to cope with single reads
 - qc_adapter uses 2 cpu 1500M, illumina2bam uses 2 cpu 4000M
 - move to qc review pending state does not depend on the outcome
   of archival to irods to allow for manual qc to proceed reagrdless
   of the state of the IRODs repository; failed archival to
   irods jobs will still show in stuck jobs list
 - fixed a test that accessed xml feeds from live url

release 41.1
 - rna-seq alignment added

release 41.0
 - pipeline daemons settings to work under perl 5.14
   this set up requires that '/etc/bashrc' is sources in the user's
   .bashrc 
 - perlcritic policy name printed when perlcritic errors are displayed

release 40.6
 - return archival of bam files to irods to the analysis pipeline

release 40.5
 - local analysis and archival deamons defenitions (moved from instrument handling)
 - take inline index end from st::api::lims module

release 40.4
 - exclude archival of bam files to irods from the analysis pipeline -
   temporary measure to tier over a whole day of irods maintenance 

release 40.3
 - following controlcentre-less deployment of daemons, irods path is lost
   in deamons; replace sourcing lsf configuration with sourcing /etc/bashrc
   which sould take care of lsf configuration and add whatever is defined
   in .softwarerc (eg irods)

release 40.2
 - limit max threading for phiX bwa sampe (so we don't break memory limit)

release 40.1
 - bugfix - fixed cycle_start1 in pb_calibration jobs for '3 prime poly-A pulldown' lanes

release 40.0
 - dependency on /software removed, filesystem_locations.ini configuration file removed
 - production pipeline daemons to use standard error for logging, which will go to a file
   designated when setting the daemon
 - no fall back onto stored tag files, LIMS should provide information about tags
 - pb calibration tools are located dynamically
 - a full path to OLB in the configuration file
 - unused npg_pipeline_preexec_lsf_resource_max script removed
 - allow alignment jobs to use 6 to 12 processor slots
 - removed type==X86_64 lsf select option that was used for some autoqc lsf jobs
   since it does not combine well with select[lenny] or similar
 - added lsf_resource_select pipeline option that is set by default to lenny in the config file;
   if set, this option is added as -R select[xxx] to all lsf job submissions;
   if set for pipeline daemons, gets appended to pipeline script options
 - installing data/config_files added to the build's install target
 - lsf configuration file path is stored in the pipeline configuration files
 - threading in sam{se,pe} and bump bam_alignment memory up to 13200MB

release 39.7
 - removed hardcoding illumina2bam location from the pipeline
 - job creation fails if necessary jar files not found
 - outdated special test for bam alignment tradis removed
 - change pb calibration version to 10.6
 - removed hardcoding a full path to the bam alignment script

release 39.6
 - spatial filter - default to removing failed reads and use V10.5

release 39.5
 - bump BAM creation memory from 8G to 10G

release 39.4
 - fix running of pb_align for single read data
 - loosen REs looking for cycles to use fo rindex in 3' pulldown sample descriptions

release 39.3
 - fix misleading cluster counter check fail message
 - disable cram creation until tools supporting 1.1 are released

release 39.2
 - only apply spatial_filter if a spatial_filter filter file exists
 - use lower case for homebrew BAM tags used for random bases in 3' pulldown library illumina2bam usage
 - extend 3' pulldown "jecfoo" to cope with index starting at different cycles and different read lengths
 - use spatial filter numbers when checking cluster counts add up
 - remove unnecessary export of npg_comon modules
 - reflect the move of some npg_common modules to the npg_tracking namespace

release 39.1
 - bugfix - use bash for PB_score bsub command (as it uses a bash'ism)

release 39.0
 - hardcoded list of special-index library types should be compatible with tracking
 - modified illumina2bam to handle the "jecfoo" special read 1 index
 - reflect the fact the run, lane and tag roles moved from npg_common to npg_tracking namespace

release 38.3
 - avoid pointless compression in data pipe out of spatial_filter in PB score jobs

release 38.2
 - switched to v10.1 of pb_calibration

release 38.1
 - bugfix spatial filter takes raw intensity path, not dif file location
 - bump filesystem resources used at calibration table generation step

release 38.0
 - daemons updated, outdated code removed
 - spatial filter added
 - calibration code changed to V9 - one table calibration (incudes both reads)

release 37.2
 - analysis daemon patch to exlude deleted earlier option

release 37.1
 - redundant modules removed
 - default for the local flag reflects the value of no_bsub flag
 - spatial_filter flag added and propagated to illumina2bam job
 - bump OLB to 1.9.4
 - setting nonconsented human and spiked phix flags for a lane - dependency on npg tracking database removed

release 37.0
 - don't stop spiked phiX "harold" alignment if no_recalibration is set - we still need to filter any PhiX out.
 - Add adapter detection code after Ilumina2bam for paired read data (data in "a3" and "ah" tags)
 - TraDIS tags tr and tq no longer stripped by BamTagStripper wrapper so turn back on strip BAM tags by default for TraDIS

release 36.13
 - tileviz job creation improvements in order to address lsf job failures due to problems with the nfs file system:
     preexec to check for the existence of the qc directory,
     pipeline script to create the tileviz directory if it does not exist

release 36.12
 - bug fix; stopped using roles that were removed in the previous point release

release 36.11
 - change function_order for tileviz and log name
 - corrected syntax error in construction of job command in cram.pm
 - added tests for cram.pm

release 36.10
 - bug fix for tileviz and calibration_table jobs

release 36.9
 - npg_pipeline::analysis::harold_calibration module deprecated, its test removed
 - attributes/methods for retrieving control species reference simplified
 - removed npg_pipeline::pre_exec::references_adapters and refactored bin/npg_pipeline_preexec_references to use reference finder roles directly
 - removed npg_pipeline::roles::business::pre_exec_strings, its code integrated into npg_pipeline::roles::business::base
 - fixed files_present_pre_exec_string function; preexec script should ensure that all lanes (not only the ones currently processed) are ready for the state change
 - removed npg_pipeline::pre_exec::FilesPresent; replaced its code with simple code snippet in npg_pipeline_files_present
 - added tileviz function

release 36.8
 - amended cram.pm to supply archive_path to the cram_generation module to avoid lookup at cram creation time; reenabled cpu_limit addition to job name; removed unused code

release 36.7
 - added cram.pm module to create lsf submissions for bam to cram conversion; added cram_generation method to PB_cal_bam.pm

release 36.6
 - pass is_paired_read flag to bam_alignment scripts
 - bam pipeline diagram

release 36.5
 - convert illumina2bam path to absolute path and pass the result to bam_alignment script as well

release 36.4
 - add pulldown metrics autoqc check
 - change illumina2bam jar file name to Illumina2bam.jar

release 36.3
 - ensure crashing analysis launch for one run does not affect others launching
 
release 36.2
 - use index_length method inherited from long_info role in create_lane_tag_file to avoid to rebuild

release 36.1
 - remove archive lane directory and bustard directory for auto qc results loading

release 36.0
 - Added copy_interop_to_irods

release 35.3
 - npg tracking db fixtures fixed to reflect db schema changes in pending npg-tracking release 68.2

release 35.2
 - ensure use_bases is passed in bsub of old deplex jobs

release 35.1
 - touch complete lane job output name fixed; its command line generated listing only the necessary options

release 35.0
 - roll back NoGetopt metaclass in lsf queues attrs

release 34.3
 - bin/npg_pipeline_check_lsf_jobs now contains David's script copied from ~dj3/team117/npgsj
 - npg_pipeline::ConfigReader removed since this was just on object wrapper around a role
 - instrument_type and instrument_model pipelien options removed, not needed as options
 - old pipeline option to switch OLB preprocessing, defaults to false
 - npg_pipeline::analysis::bustard4pbcb - new module for preprocessing with OLB
 - npg_pipeline::pluggable::harold::PB_cal_bam_qc (with tests and a script) removed, its functionality moved to npg_pipeline::pluggable::harold::PB_cal_bam
 - execution of spidering moved to npg_pipeline::roles::business::base, special module for it removed
 - unused no_cached_webservice_data and webservice_cache_dir options removed
 - sourcing lsf and oracle conf files removed from the daemons, role and config file for this removed
 - archive_to_irods step called at the end of analysis, no_irods_archival option to toggle this
 - references config file removed
 - phix snip file location in config file changes from the master ref repository to lustre mirror
 - some unused attr of the base object and roles removed
 - some options and attributes marked as not available for setting from the command line
 - add a not_strip_bam_tag flag to pass to bam_alignment script to keep tags like OQ, ci etc. in final bam file
 - leave bam_alignment.pl script to figure out number of threads to use itself (from LSB_MCPU_HOSTS environment variable)
 - set bwa aln threads using LSB_MCPU_HOSTS environment variable in PB align commands
 - no_sf_resource flag added to allow for running on an LSF cluster where sf and irods resource is not defined
 - npg_pipeline::roles::business::databaseConnection role removed; the code switched to using npg_tracking schema attribute that is inherited from npg_common::...path modules
 - npg_pipeline::pre_exec::connectDBIxTracking module removed; bin/npg_pipeline_prexec_connect_dbix_tracking uses teh npg_tracking_schema attribute of npg_pipeline::base directly

release 34.2
 - unused npg_pipeline::reorder_fastq and npg_pipeline::Checker removed

release 34.0
 - spidering simplified and speeded up
 - tests that request NPG and Sequencescape XML feeds use webcache and nothing else
 - tests that post to NPG XML removed
 - tests that request connection to external live databases removed
 - propagation of the ref repository location to the can_run part of npg_pipeline::archive::file::qc
 - tests that access reference repository use test repository
 - unused test data (xml files) removed

release 33.7
 - Add option to BamIndexDecoder to convert low quality bases in barcode read to Ns and increase MAX_NO_CALLs from 4 to 6 for single plex lane

release 33.6
 - use lsf irods resource for bam loading job

release 33.5
 - a script to compute pipeline performance

release 33.4
 - bug fix: naming of empty placeholder fastq files for a single run RT#245665
 - unused scripts deleted from external_script_names.ini

release 33.3
 - set recalibrated path for create summary link lsf job

release 33.2
 - code from module npg_pipeline::pluggable::harold::qc moved to npg_pipeline::pluggable::harold
 - modules that inherited from npg_pipeline::pluggable::harold::qc noe inherit directly from npg_pipeline::pluggable::harold
 - module npg_pipeline::pluggable::harold::qc and its tests removed
 - script npg_pipeline_qc removed
 - a new update_warehouse function created
 - create_webcache_softlink function added to the pb_cal_bam_qc function order

release 33.1
 - module npg_pipeline::run removed, its children inherit directly from npg_pipeline::base
 - npg_pipeline::run::folder::move refactored to cope with moving folders whose names do not conform to standard RT#244644
 - npg_pipeline::run::folder::link refactored to pass options to a script explicitly
 - lsf job for creating the summary link moved to the small queue
 - nfs resourses string removed from creating the summary link and moving runfolder lsf jobs
 - removed unused test data directory t/fuse
 - all job scheduling code moved to npg_pipeline::pluggable
 - a list of submitted job ids returned unsorted to maintain the actual order the jobs were submitted in
 - for bsub command, npg_pipeline::base->submit_bsub_command returns job number as integer
 - standard bsub return value (job number as a phrase) for the test bsub script
 - function create_webcache_softlink moved up to npg_pipeline::pluggable::harold to make it available for the bam pipeline

release-33.0
 - either launch all jobs or none, ie if cannot launch all jobs, kill the once that has been launched; RT#243670
 - token lsf job at the end to make last job failure trackable RT#244290
 - methods and accessors moved between base, pluggable and harold to achieve a more logical split between these three mosules
 - functions and accessors for inferring function order simplified
 - use of 'NoGetopt' metaclass for attributes that do not have to be script options
 - Keep calibrated qualities score when merging with original phix alignment
 - No longer vary filesystem resources used for BAM and fastq split by tag depending on number of plex (Sanger ISG have upgraded NFS server kernel to avoid XFS/NFS fragmentation bug)

release-32.2
 - fix missing phasing numbers in BustardSummary.xml - illumina_basecall_stats

release-32.1
 - move forward qc_tag_metrics just after illumina2bam
 - parallelise illumina_basecall_stats with illumina2bam
 - croak when no expected tag sequence or index given in sequencescape and don't create one based on the stardard illumina or sanger tag list
 - make sure harold_recalibration job submitted to creat bam file soft link when no_recalibration flag given
 - explicit arguments are given to the illumina analysis archival scripts to prevent future failures when rearrangements are made in the parents, see RT#243937
 
release-32.0
 - change to new BAM based pipeline for default analysis
 - suspended start of the pipeline
 - config path is built relative to the bin directory; if running from the local directory, local configuration is going to be used
 - spidering methods list reduced
 - increase max_no_calls for decoding if only one plex for a lane

release-31.1
 - special case of bam input for the adapter check
 - unused scripts scripts/functional_script.pl scripts/spider_batch removed
 - extra function in the function order for pb_cal_bam, bam_cluster_counter_check

release-31.0
 - don't try to return control recalibration table if no position given
 - skip non spiked-phix lane for recalibration in PB_cal_bam
 - create lane and lane qc directory in create_archive_directory function order
 - add create_archive_directory in PB_cal_bam
 - add bam_alignment function_order in PB_cal_bam, for bam alignment, filtering, sorting and markduplicates
 - increase bwa aln threads from 4 to 6 in PB_cal_bam, and get their value from config file
 - separate module for autoqc functions npg_pipeline::pluggable::harold::qc
 - pb_cal_bam_qc combined module integrates pb_cal_bam with qc and post_qc_review
 - hardcoded description of a study for control entity
 - npg_pipeline::roles::business::base clean-up - redundant test-related code deleted
 - npg_pipeline::daemons::harold_analysis_runner - calles to batch->lanes replaced with
   calls to the new st::api::lims module
 - npg_pipeline::pluggable::harold::post_qc_review - migration pipeline related functions deleted
 - npg_pipeline::archive::mpsa_to_irods_migration_helper and its tests removed - not needed
 - function for creating empty fastq files and cached short fastq files from a bam file
 - function to run tag_metrics autoqc check
 - qc script to take --qc_in and --qc_out arguments instead of --archive_path to allow for
   being flexible about qc input directories
 - parallelesation of  archive_to_irods and archive_to_sra removed since archive_to_sra is not used any more
 - npg_pipeline::roles::business::base->batch method removed
 - some changes to the npg::api::lane object usage to stop using deprecated methods, especially getting hardcoded references

 - introduction of webcache in tests to cope with npg::api::lane methods using st::api::lims object and the latest batch xml
 - explicit spidering of st modules from npg::api modules discontinued; getting references and insert sizes explicitly in spidering discontinued since this should be covered by spidering the lims objects

 - redundant code removed:
     npg_pipeline::pluggable->alert accessor
     npg_pipeline::dispatch_tree::evaluator module removed

release-30.4
 - schema info picks up from a local directory before the users directory. Move
   run_lane_status changes to be run from the runfolder, and this should avoid this
   problem
 - don't try to run any recalibration on a lane marked control through PB_cal

release-30.3
 - only run PB_cal recalibration on a lane which is either phix or a control

release-30.2
 - enable genotype qc check

release-30.1
 - ensure that the tag files can be created if the tag on a spike is longer than the tags on the plexes

release-30.0
 - pb_cal_bam: turn off compression for pb_predictor bam output and merge phix alignment into this output
 - split_bam_by_tag function order added for pb_cal_bam
 - increase illumina2bam fs resources from 1 to default 4
 - increase the number of log files for check_lsf_jobs to look through
 - finish added to function order by default
 - update run_lane status, which will handle updating runs to analysis complete/qc review pending

release-29.3
 - make sure the same study not stored more than once for a multiplexed lane

release-29.2
 - phasing for lane changed to lane from auto
 - remove code and files that existed from initial ideas about the pipeline setup

release-29.1
 - bug fix about file name for lane tag

release-29.0
 - pipeline to use single access point lims module
 - pipeline to take actual positions from batch xml in prererence to the run-lane information from the tracking database
 - tag lists generated only for the lanes the pipeline has to deal with
 - vary filesystem resources used for fastq split by tag depending on number of plex

release-28.10
 - bump up filesystem resources used for BAM mark duplicates

release-28.9
 - decrease cpu requirement for non-consented and spiked phix fastq splitting from 12 to 8

release-28.8
 - switched to branch 7.0 of PB_cal (detect bad tile/cyles + new caltable format)
 - bump up filesystem resources used for creating fastq files

release-28.7
 - bug fix to catch the command line for recalibration_alignment for schema information

release-28.6
 - bam & markduplicate files need creating for removed phix, even if the lane is multiplexed

release-28.5
 - daemon only submits for lanes present in batch xml
 - spidering only spiders lanes which are declared from the positions method

release-28.4
 - get study from lane entity directly instead of from sample

release-28.3
 - use study publishable name for bam header, and add study description as well

release-28.2
 - increase cpu requirement for non-consented and spiked phix fastq splitting from 4 to 12

release-28.1
 - OLB version upped to 1.9.3
 - bugfix - BamIndexDecoder not merge by subversion for release-28.0 - corrected
 - bugfix - Jobs which are launched by a job which is part of an array, take the array index as part of the job requirement

release-28.0
 - lane based post_qseq launched
 - analysis complete and qc review pending moved to primary analysis pipeline
 - analysis complete dependency on post qseq, plus pre-exec test for existence of
   files in archive directory which will be written at end of each lanes secondary
   analysis
 - create a lane taglist file with tag sequence, name and library, sample and study name
 - pipe illumina2bam output to BamIndexDecoder if multiplexed run

release-27.3
 - patch to fix only getting stats for lane demultiplex if the lane is multiplexed
 - bustard and gerald lane based option
 - pass through bustard.py parameters with override_all_bustard_options
 - bugfix - ensure that spidering gets assets for plexes

release-27.2
 - increase memory requirement for illumina2bam job to make sure JVM can start

release-27.1
 - new function_order illumina2bam to convert bcl files to bam
 - reduced spidering to only do functions we know are called
 - dependency on current running job added to any jobs with no dependency
   if the job launching is a job itself
 - remove dependency on MooseX::InsideOut (which is broken in Moose2.0)

release-27.0
 - increase number of job io slots for pb_cal jobs to 4
 - increase number of processors to 4 for score and alignment
 - push number of processors through to bwa with aln_parms
 - stop bam production for full lanes which are multiplexed
 - stop the subsequent mark duplicate jobs for those lanes
 - stop the subsequent gc_bias qc check for those lanes
 - in scripts a helper script for checking spidering. This is always subject to change!

release-26.4
 - increase memory for bam_markduplicates to cope with higer density coverage

release-26.3
 - spidering imporovements to capture more data to ensure we get full requests to get the correct study for the sequencing request
 - all runs without a control lane will run with the PB_cal no recalibration option

release-26.2
 - job_priority option, to enable a user to determine the job priority to be used for all jobs, regardless of the queue to which the job would be submitted
 - remove bam_index function order
 - fix launching the post_qc_review in pipeline migration helper to include user defined requirements
 - spider calls studies on lane to ensure that we get the studies
 - move run folder drops the log file into a log directory within the folder moved to, rather than just the folder,
   so that any wildcard matching won't find that by accident

release-26.1
 - spidering improved to pick up more relating to samples on multiplex lanes, but not to go down the children, as this might end up pulling the entirety of Sequencescape
 - munge summary files removed from function_orders.yml as no longer necessary to run
 - bugfix: correct cal table name should be generated for all functions/scripts which need access to it
 - references_adapters directory check: must only replace the word references with adapters, not if is is part of a larger word or construct

release-26.0
 - removal of the munge filenames/readnames that were needed for old version of GERALD recalibration
 - add in job_name_prefix (both in general_values.ini and as command option) to add a prefix to all job names, for ease of seeing them in lsf
 - no_secondcall flag to ensure switch off generating second basecalls and storing them in the bam files
 - update live versions of OLB (for bcl2qseq) and CASAVA

release-25.1
 - addition of code to check the lsf queues for stuck runs and let you know which jobs failed

release-25-0
 - complete removal of srf generation and code for gcfreq creation
 - removal of illumina_pipeline_bin and it's conf key/valeu pairs as legacy which is not needed
 - switched order that fastq2bam jobs are launched, so that full lanes bams are generated in preference
   to plex ones. This may give a slight time improvement due to more efficient resource allocation
 - move as much qc to run in parallel with fastq2bam as possible, to endeavour to reduce the time these
   extend the pipeline by

release-24.4
 - daemon for launching analysis to check if the run has spiked lanes, and then launch PB_cal for spiked, with a
   no_cal/bustard&gerald to run alongside

release-24.3
 - add bam cluster count checking based on bam flag stats

release-24.2
 - pre-exec references job added to fastq2bam jobs as these need to query the references repository during running
 - pre-exec references job added to alignment and calibration jobs in PB_cal
 - spiked calibration tables need to know the snp files for phix
 - phix snp file added to pb_cal_pipeline.ini, so as to be retrieved for calibration job

release-24.1
 - turn off running full PB_cal pipeline as standard
 - lsf_queue and small_lsf_queue to be used to determine queues, so now functional command line options

release-24.0
 - a function to perform the ref_match autoqc check
 - no_srf_generation stops trying to split and index srf files
 - bugfix - is_spiked_phix is boolean
 - a function to split nonconsented if not done yet
 - if the run is performed on a HiSeq, then do not create srf files
 - a function to perfor a sequence error check for spiked phix part
 - an ability to pass extra options from functions to an autoqc script

release-23.0
 - bug fix to make sure correct basecalling software returned from bustard config xml file
 - bugfix - drop tag from readname in srfs for lanes on multiplexed runs which are not multiplexed
 - deal with spiked in phix for pb_cal calibration
 - patch - give Instrument generated BaseCalls directory to setupBcl2Qseq.py
 - tests: now use domain test in the conf files, so that consistency can be kept in tests, whilst live info may change

release-22.0
 - spiked phix splitting will generate fastqcheck and md5 for the newly generated fastq files
 - remove the file renaming part from spiked phix splitting command for schema information
 - consider spiked phix part for cluster count checking
 - strip out all dependencies on srpipe::util
 - strip out dependencies on srpipe::config::constants and srpipe::config::instruments
 - spidering now calls the required_fragment_size on an asset to ensure that any further xml is loaded

release-21.1
 - fastq generation only adds the --index flag on lanes which are multiplexed, not all lanes on a run
   which have the indexing cycles performed

release-21.0
 - the pipeline to spider over requested lanes only
 - moved lane_tile_clustercount to npg_common::roles::run::long_info
 - demultiplexing only tiles which it can find in the Data/Intensities/config.xml file (since HiSeqs do not have consecutively numbered tiles)
 - phasing and matrix options moved to conf file, and phasing, prephasing and matrix now options to be passed on analyse_RTA's command line
 - using reference finder for human reference location for creating nonconsented human part bam file
 - bjobs for spliting spiked phix out, renaming srf and fastq files, and generating bam file
 - npg_pipeline::analysis::FixConfigFiles - go through the config.xml files in Data/Intensities and Data/Intensities/BaseCalls, and check that
  1) Last Cycle numbers and number of reads in each are the same (croak if not)
  2) the runfolder (on fs) has the same name as in NPG tracking (croak if not)
  3) Assuming 1 + 2 OK, then ensure that both config files have the correct Instrument name, runfolder name and id_run (fixing if needed)
 - add nonconsented splitting command line and spiked phix spliting program to schema information

release-20.1
 - MPSA archived HiSeq runs no longer visible by default

release-20.0
 - bcl2seq can have separate path from OLB

release-19.0
 - a post_qseq function to generate a stand-alone archive directory for old-runs2irods pipeline
 - a post_qseq function to call the post qc review script
 - SecondBaseCall - pb_cal needs to start producing second base calls
 - check recalibrated qseq files are original. If not, pass the original qseq files to bam generation

release-18.4
 - moving a run folder no longer requires using srpipe::util, so should be adaptable for anything, although, it no longer
   copes with a paired run
 - SchemaInformation now has improved data set, for preparation to go into the Bam headers

release-18.3
 - qc_cache_reads - additional step which will cache reads for qc's to use, saving processor time
 - archive_to_irods now in parallel with archive_to_sra
 - id_run now to be passed to the qc tests in the command line
 - srfs - index has increased memory for HiSeq benefits. srf_creation has increased memory so that not too many get launched
   on the same node

release-18.2
 - patch - webcache now checks the program name as a pattern match rather than an equality, in case the program name contains a path
 - move runfolder bug - remove the name check against the runfolder as name will not have any padding 0's
 - md5's - don't record the md5's of full fastq/srfs where the lane shou;d have split non-consented data
 - improvements to schema_information to make DS a more accurate description, and bugfix where we weren't getting the correct PB_cal information

release-18.1
 - Patch to SchemaInformation to cope with some changes to the way npg_common operates
 - parallelise hash now in a config file
 - removed some now unnecessary hashes/arrays of function orders and parallelise
 - test for qseq2fastq.pl will check to see if there is an md5sum and fastqcheck which can run on your system
   and modify/skip tests that rely on checking this functionality. Note: If this is the case, then you will
   need to modify the production code accordingly

release-18.0
 - Dependency on srpipe::config::instruments reduced - should use runfolder_path first, and fall back to this
   expect full removal within a few releases
 - fastq generation - md5 and fastqcheck creation options turned on
 - fastq generation - unique option turned on so that testing for uniqueness of readnames out of qseq files is done
 - md5 creation - script runs so that in process decisions can be made about the existence of files, and if md5s hav
   already been created
 - schema_information now created before bam's are created
 - schema_information always gets the RTA value and sticks at the top
 - DS tag in schema_information for those which are probably appropriate to go into a Bam Header

release-17.1
 - pass archive_path to irods_bam_loader instead of id_run
 - bugfixes
 - srf and qc_contamination parallelised with bam_generation in order to pull together rate determining steps
 - cluster counts do not check in the fastq files, the value is allegedly guaranteed in the fastqcheck file
 - analysis runner daemon now looks at the instrument type and determines which analysis to launch
 - PB_cal no recalibrated for HiSeq as production
 - PB_cal analysis now generates their own folder structures within the flag-waver (may need to be moved)
 - analyse_RTA no longer launches PB_cal
 - PB_cal - no_recalibration works how it should, so small_pb_cal now removed

release-17.0
 - schema information files generated which should report on how the run progressed, and various program versions used
 - patch to cluster counts to be happy if there are no srf's found for the lane
 - bam indexing done
 - softlink webcache used for the analysis into the archive directory for that analysis, and the post_qc_review can use that

release-16.5
 - pb_cal needs new directory paths so that multiple ones can be run
 - small_pb_cal for running a concurrent job which does no recalibration steps (HS benefit at current time)
 - pass archive path to bam generation, so that this is less dependent on working out paths itself

release-16.4
 - check for cif/dif/stats files and flag option to recreate 'dummy' cif/dif files
 - use a log folder to catch lsf log/out files in the various directories, instead of dumping directly into it
 - archival to irods

release-16.3
 - instrument name now taken either from short_info, or if must be calculated itself, then using prefixes
   from general_values.ini

release-16.2
 - PB_cal has moved to v6.0, with extra step and using bam files
 - run_conf file generated in runfolder directory. Current for bustard and gerald directory propagation throughout
   bustard/gerald primary pipeline
 - no_bsub flag, so instead of submitting a job to LSF, just logs the command. returns 50 as a potential job id when used
 - HiSeq archival to sra - no SRF files, and fastq's are either group unconsented (if unconsented), or hiseq (to be hidden
   but archived, as users should be utilising bam files from iRods)
 - no-eamss flag turned on for bcl2qseq in PB_cal pipeline
 - change production version of OLB to OLB-1.8.1a2

release-16.1
 - cluster count checking - fastq, fastqcheck and srfs get checked to see if they contain the same number of pf reads
   as the pf cluster count from BustardSummary.xml
 - moved most values, external script names and pathways to config files

release-16
 - PB_cal score has additional options to take a control calibration table, and use this if it can't legitimately use
   a lanes own cal table (see srl as to why)
 - touch all mp fastq files at start of post_qseq to ensure that they are found for all jobs, even if there are no PF reads
 - point fastq2bam to latest (v37) human reference

release-15.3
 - pre-exec script testing that the references and adapter directories can be found, before a job actually starts
   on the farm, so that there is less chance it will croak out if some repositories go away

release-15.2
 - all possible arrayed submissions have been done
 - PB_cal control lane now uses mode 2

release-15.1
 - bugfix multiplex fastqcheck generation
 - patch to psuedo down qseq files from BaseCalls for PB_cal pipeline

release 15.0
 - All post_qseq dispatches are submitted as job arrays, chaining if needed via -w'done(1234[*])' -J job_name[1-8]
 - PB_cal runs setupBcl2Qseq and amkes the qseq files in the basecalls directory, and then runs off these

release 14.2
 - load fastqcheck files into qc database added to post_qc_review

release 14.1
 - pass index tag fastq file to bam generation to add them in bam file

release 14.0
 - require 4 processors for human splitting bjobs
 - dependency on multiplex qc jobs added
 - turn off EAMSS (Killer B's)
 - mpsa upload now loads missing files for a lane, rather than assumes that because it has 1, it will have all
   - downside, you must ensure that this is not running for a run, if you want to manually do it
 - no archival of srf or fastq files for phix control lanes to fuse

release 13.0
 - PB_cal separated into independent pipeline launched at the end of the illumina analysis pipeline
 - PB_cal pipeline kicks off a post_qseq pipeline on it by default (but with no Latest_Summary,run_status updates or munge Summary xml)
 - sf_resource now put into rusage requirement, to try to limit the amount of IO on the nfs staging partitions

release 12.1
 - bug fix bam submissions
   - typo which stopped non split full lanes getting submitted
   - flagstats json file to go to qc directory
   - fastq files needed full path
   - strange typo of ; switched for . meant incorrect name and path generation

release 12.0
 - move bam_flagstats json file for each plex into lane qc directory
 - turn off creation of sig2 files
 - "analysis complete" moved after all qc and alignments to before "qc review pending", "secondary analysis in progress" now where "analysis complete" was (after Illumina pipeline is done).

release 11.0
 - job array for qc on plexed samples
 - require 4 cpus for bam creation because bwa alignments using threading now
 - pass human_split type and tag_index for bam generation if available
 - patch for ensuring a few axtra cached webpages are there

release 10.4
 - swapped the order of set_run_status_run_archived and move_to_outgoing
 - for post qc review script, unset an env variable that gives the cache location

release 10.2
 - bump default OLB to OLB-1.8.1a1

release 10.1
 - no_munge_summary flag added so that post_qseq can run on PB_cal directory
 - new postqseq function and module bam_markduplicate
 - add archive lane path into autoqc data loading list to pick up bam flagstats json file

release 10.0
 - gc-bias check is done
 - create lane tag file using expected tag sequence from sequencescape if available
 - caching of webservice responses in order to enable
   - less dependencies outside of the filesystem once jobs have been submitted
   - reduce load on webservers from multiple parallel jobs (in particular when we have a multiplex run)
   - find out up front if webservices are unavailable, and don't do anything

release 9.0
 - bam generation with second base call
 - launch harold recalibration
 - generate md5 for correct files after human splitting
 - patch to ensure that manually created lane tag files are not overwritten
 - update copyright
 - bam generation even if no reference
 - split multiplex fastq by tag
 - bam generation for multiplex split fastq
 - fastqcheck for multiplex split fastq
 - moved qseq2fastq.pl from the sanger-pipeline project to this project for better maintenance and deployment
 - only decode lanes which are multiplexed on the flowcell
 - generate tag decoding stats as json file for each lane

release 8.0
 - drop gcfreq creation
 - bam file generation
 - multiplex lane specific tag file support
 - qc_gc_fraction test
 - munge Summary.xml/htm in GERALD after a multiplex run has gone through GERALD processing
 - processor_fork_number moved from bustard_lsf_reqs to business/base, so it can be passed to post_qseq
 - summary data loading removed, as done within illumina summary loading
 - softlinked qseq_custom files will now use relative path instead of absolute path
 - Drop dependencies to use SangerPaths
 - $VERSION now on the same line as use Readonly; so that new Build.PL won't carp.
 - Build.PL, dependencies updated, but dependencies on other internal packages commented out until their $VERSION lines can be corrected like those in this package
 - md5s checked of the files once uploaded to mpsa, and compared to that in the md5 file

release 7.0
 - more launches optimised with MooseX::AttributerCloner generating command line options
 - srpipe::analysisrunfolder removed with the consumption of npg_common::roles::run::long_info
 - move to coping with the new way that GERALD deals with needing file structure for multiplexed samples
 - split srfs will now have srf_index_hash run on them once created
 - split_nonconsented memory allocation upped to 8G

release 6.1
 - moving to usage of MooseX::AttributerCloner to generate command line options
 - Bustard defaults now able to be overridden on the command line, so if the number of processors, etc need changing, then this can be done here without code changes
 - Bustard and GERALD steps now separated for easier launching of different analysis versions via the command line
 - 1.6 pipeline set to default
 - flag_options role, so that we can universally disable functions or pass info (such as no_control_lane) via a flag on the command line
 - change to use the new illumina_analysis_loader, which should accept particular paths from a command line, and so launch it with paths populated as the launcher object has
 - change to Bustard to do it's best to accept and force a control_lane determined by the user, but still relies on some info from Sequencescape to be present and correct
 - tag_file for indexed runs can be manually set rather than relying on choosing a tag_file from the defaults

release 6.0
 - major refactor of code to allow command line variables to be propagated through to objects using MooseX::Getopt and MooseX::AttributeCloner
 - separation of pipelines into separate npg_pipeline::pluggable::harold::<type> in order to make code management easier
 - due to MooseX::AttributeCloner, less code in npg_pipeline::pluggable::harold::<type> methods
 - increased test and POD coverage
 - create_pseudo_qseq_custom.pm - if there has been no recalibration, softlink in GERALD the qseq files in Bustard with qseq_custom names
 - fix_qseqs.pm - ensure that the id_run is correct in the qseq_custom files

release 5.0
 - npg_pipeline::base class with common methods used by many of the npg_pipeline modules
 - try to submit a job to lsf upto 5 times, croaking if unsuccessful after that
 - daemon runner and pipeline for RTA analysis

release 4.7
 - preexecute script to ensure that only 1 of a type of job could run at a time, and applied to npg_qc_api.pl (illumina analysis) loader
 - option to include tag files to split non_consented
 - default queue in archival runner - srpipeline
 - script to resort fastq files if they get created in the wrong order

release 4.6
 - archival runner
 - code for fixing broken fastqs
 - correct order of qseq_custom files to be alphanumerical when submitted for jobs

release 4.5
 - patch release

release 4.0
 - option/support to only run on a single lane
 - post_qc_review pipeline
 - refactor of code from srpipe::archive.pm to npg_pipeline::archive::file::to_sra so that this can be done from post_qc_review pipeline
 - post_qc_review can submit to lsf jobs to upload illumina_analysis, illumina_summary and auto_qc

release 3.0
 - bug fix - id_run not passed through to qc checks
 - adapt to use new qseq2fastq with changes for multiplex runs
 - croak out of post_qseq if it is not a full analysis

release 2.0
 - add qc_insert_size
 - srf_creation also does indexing script
 - log files are created
 - in log file, json string of dispatch tree
 - parse of the json string, which interrogates LSF for info
 - Latest Summary link now relative path
 - illumina2srf always runs out of 1.4 pipeline
 - archive dir is now set to be archive dir, not archive_test

release 1.0
 - set up
 - create npg_pipeline namespace
 - generate replacement to cleanup_run<|MERGE_RESOLUTION|>--- conflicted
+++ resolved
@@ -1,19 +1,15 @@
 LIST OF CHANGES
 ---------------
 
-<<<<<<< HEAD
 release 49.7
  - seq-alignment - P4 and new bwa for older chemistries & forcing mem for alt references
  - bug fix after passing RG paramater to illumina2bam: change SplitBamByReadGroup options:
      do not set OUTPUT_COMMON_RG_HEAD_TO_TRIM, strip last component (runid_lane) from
      OUTPUT_PREFIX
-=======
  - use threading for bam and cram creation in seq_alignment
- - seq-alignment - P4 and new bwa for older chemistries & forcing mem for alt
    references and GCLP
  - add attribute "gclp" common to analysis and archival scripts
  - function list config files always contain pipeline module name e.g. central
->>>>>>> 51c4ca6a
 
 release 49.6
  - pass RG paramater to illumina2bam
