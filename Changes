LIST OF CHANGES
---------------

 - iRODS connections to be opened on-demand for validation
 - Added an option of having a new boolean flag 'accept_undef_qc_outcome'
   in the study configuration for a product for a particular archiver.
   If this flag is set to a true value, the return value of the
   has_qc_for_release method might return true in cases where previously
   it would have returned false. This is done in order to allow for
   archival of products which either passes QC or have never been through
   manual or robo QC.

release 59.1.0
 - More options for defining wr limit groups: allow an exact match
   to the last component of pipeline function class name.
 - An additional wr limit group - s3 - is configured.
 - The wait4path pipeline job does not have a log. To enable wr to
   recognise that these jobs are unique, echoing a random string
   is added to the shell command.
 - Remove the limit on the number of NovaSeq runs being archived at
   the same time. Introduce a limit on the number of runs,
   irrespectively of the instrument type, which are moved to archival
   within the last hour.
<<<<<<< HEAD
 - Persist product_release.yml file to analysis directory to preserve run
   conditions.
=======
 - Include pipeline version and name when sending sequencing run metadata
   to the majora service.
>>>>>>> 3a84924e

release 59.0.0
 - Following a decision to send data to CLIMB regardless of artic
   QC status, the file glob of the data to upload is changed to
   locations where both passed and failed data are available.
 - Code for the archival and analysis daemons refactored:
     1. Removed provisions for the access to configuration files
        which have never been used.
     2. The analysis daemon is no longer responsible for marking
        runs as QC runs.
     3. Removed access to ml warehouse for retrieval of LIMs data
        since this information is no longer required.
 - The qc_run pipeline option is removed, it was supporting a way
   of setting up LIMs data for MiSeq runs which is no longer used.
 - The lims_driver_type pipeline option is removed, it has never
   been used, the pipeline will use the ml_warehouse driver by default
   when creating a samplesheet. Internally this option is available
   in some classes of the pipeline code base to indicate what driver
   should be used by the jobs, this functionality remains intact.
 - A simpler implementation of wr's limit groups to allow for setting
   a persistent limit globally and for using limit groups that map
   directly to accessors of the function definition object.
 - Code in npg_pipeline::product::heron::majora is reimplemented as
   a Moose class, most of the code of the npg_majora_for_mlwh script
   is moved to this class, a logger is introduced. Improved a way
   of matching a library type to majora metadata.

release 58.3.0
 - bugfix in the code for interaction with the Majora/COG-UK API:
   cope with no iseq_flowcell entry for resultset
 - function graph for the analysis pipeline - add early archival of
   the artic pp output to iRODS

release 58.2.0
 - enhancement of code for interaction with the Majora/COG-UK API
 - added analysis for Duplex-Seq libraries

release 58.1.0
 - added npg_climb2mlwh to update warehouse from uploaded
   climb data
 - added ability to use custom locations and/or names for the
   main log of the pipeline script
 - the main log of the pipeline script is copied to the analysis directory
 - add script for updating MLWH with state of Majora/COG-UK metadata

release 58.0.0
 - a class for generating job definitions for autoqc generic
   checks
 - implementation of job generation for autoqc generic checks
   for artic and ampliconstats
 - generation of the autoqc generic result for artic and the
   review result is removed from the stage2pp job for artic
 - generation of the autoqc generic result for ampliconstats is
   removed from the stage2App job for ampliconstats

release 57.17.0
 - a generic way to specify constructor options in the function
   listing in a registry and its implementation to iRODS archival
   jobs and a stage2pp job
 - implementation for the ampliconstats portable pipeline
 - new pipeline function - stage2App - and its mapping to the
   npg_pipeline::function::stage2pp class
 - a new portable pipeline to produce ampliconstats data and its
   mapping to the stage2App pipeline function

release 57.16.0
 - a new function for archival of pp data to iRODS
 - stage2pp function implementation is refactored to create common functions
   and attributes, which in future could be used by additional portable
   pipelines

release 57.15.0
 - append autoqc generic result generation at the end of ncov2019_artic_nf
   portable pipeline
 - tests update following a change in the default behaviour of the
   add_object method in WTSI::NPG::iRODS

release 57.14.0
 - switch to sample control flag when determining eligibility for
   pp data archival

release 57.13.1
 - made run deletion policy consistent with a change to eligibility
   for iRODS archival (see commit 457da605c9f7fe97f82954ffe7155ca96e034753),
   which makes non-products (tag zero and spiked PhiX tag) not being
   archived to iRODS if none of the lane products are archived to iRODS

release 57.13.0
 - a new script - npg_upload2climb - to perform the upload, which is
   specified in the definition generated by the pp_archiver function
 - extended the spiked phix i5 tag (SPIKED_PHIX_TAG2) to 10-bases
 - required arguments are passed to the npg_upload2climb script when
   the pp_archiver function job description is generated
 - the pp_archiver function is added to the archival pipeline graph
 - archival to CLIMB is skipped for samples with withdrawn consent
 - library type and primer panel are added to the CLIMB archival
   manifest
 - simplification of dependencies representation for LSF jobs in private
   functions of the LSF executor class, which fixes the little-understood
   problem of disappering dependencies for seq_alignment jobs when they
   are split between multiple LSF job arrays

release 57.12.0
 - a new function definition class npg_pipeline::function::pp_archiver,
   implementing two new pipeline functions - 'pp_archiver' and
   'pp_archiver_manifest'

release 57.11.0
 - a generic API for sequencing data metadata upload to a third party
   and a script for uploading metadata for Illumina
   sequencing platform
 - product-specific primer panel bed file in seq_alignment
 - simple robo QC step added straight after running the ncov2019-artic-nf
   portable pipeline; the step creates a utility (user) QC outcome

release 57.10.0
 - new function, stage2pp, for running portable pipelines straight
   after stage1 in parallel to seq_alignment

release 57.9.0
 - small change to seq_alignment.pm so it does not error if
   gbs_plex_name (primer_panel) is set but lib type incompatible
   with gbs analysis
 - when markdup_method is "none", add skip_markdup_metrics flag
   to bam_flagstats qc command

release 57.8.0
 - ability to apply limits to wr groups of jobs and a limit for
   all iRODS jobs
 - function creating definitions for autoqc jobs - when evaluating
   whether the autoqc check should be run:
     reduce run time by passing to the autoqc class instance,
     where appropriate, a lims object and fastq reference path;
     explicitly pass product_conf_file_path to this instance
 - iRODS archival of non-products is driven by settings of products,
   i.e if all products in the lane should not be archived to iRODS,
   non-products (tag zero and spiked PhiX tag) will not be archived
   either
 - remove the old warehouse loader from the analysis function graph
 - remove function for illumina qc analysis archival (old way of
   saving InterOp data to QC database)

release 57.7.0
 - cluster count check and p4stage1 functions use new class
   (npg_qc::illumina::interop::parser) to parse Illumina InterOp files
 - change npg_pipeline::product::release to use tertiary config
 - new qc_interop function to run interop autoqc check
 - simplification of the analysis function graph: number of mlwh
   updates is reduced to two, one after stage 1 and interop autoqc
   check and another towards the end of the flow

release 57.6.0
 - only set p4 parameter values for markdup_method and
   markdup_optical_distance_value when do_target_alignment is true;
   this also stops an error being thrown if the entity (for example,
   tag zero product) has multiple studies and references
 - fix haplotype caller check for a PCR free library type to be case
   insensitive
 - increase memory for bqsr and haplotype caller jobs
 - make test CRAM files compliant with samtools v.1.10.0,
   which gives an error if no header is present in a file

release 57.5.1
 - bug fix - correct node id in splice (for GbS)

release 57.5.0
 - add BWA MEM2 support to seq_alignment function
 - bug fix: add -f to rm command removing intermediate files (to
     avoid error when no intermediate files are present)
 - allow selection of duplicate marking method (biobambam,samtools
     or picard) in seq_alignment via product_release.yml
 - detect flowcell type and set uses_patterned_flowcell attribute
     to allow setting of optical duplicate region size
 - add ability to select bwakit postalt processing (if reference has
     alternate haplotypes) in seq_alignment via product_release.yml

release 57.4.0
 - change genotype qc check to cram input
 - LSF array indexes fix for jobs dealign with chunked data
   (multiple jobs per product)
 - esignate no_archive directory for files for chunked entities,
   which are not end products
 - haplotype caller function: early detection of prducts that are
   not for release (tag zero and control)

release 57.3.0
 - add chromium libs (forced no target alignment) to bam prune skip
   list in seq_alignment
 - archival pipeline function for deletion of intermediate files
 - script to generate receipts files to be used by npg_run_is_deletable
   scrit for one of teh studies

release 57.2.0
 - prune bam generation for most products with no alignment and
   change bam_flagstats command in seq_alignment to crams
 - skip markdup step in seq_alignment for spike tag
 - add haplotypecaller to function list
 - use only public run folder methods
 - path logic improvements

release 57.1.1
 - all components of npg_run_is_deletable script to use samplesheet
   as a source of LIMS data

release 57.1.0
 - configurable study-level qc criteria for archival and for minimum
   delay for run folder deletion

release 57.0.3
 - add missing indexing step to merge_recompress

release 57.0.2
 - fix logic in WR dependancies where pipeline converges

release 57.0.1
 - fix where new code was not taking NPG_REPOSITORY_ROOT and add
   duplicated code to ref cache.

release 57.0.0
 - supply MD5 in bucket file upload if available in sibling md5 file
 - add function to support GATK HaplotypeCaller and apply BQSR
 - add function to concat and recompress gVCFs
 - add function to calculate BQSR table
 - cram files as input to the adapter autoqc check
 - make list of files due to be archived dependent on alignment
    confuguration of the study
 - run folders for test data restructured to reflect new-style
    product hierarchy and not to use outdated path component
    names (bustard, etc)

release 56.1.0
 - move reference cache from seq_alignment to own singleton class
 - remove provisions for old-style run folders
 - qc_review function added
 - provisions for splitting a product into chunks
 - to be forward compatible with changes in tracking, remove direct
   dependency of the pipeline daemon on the short_info and location
   tracking roles
 - ability to run the pipeline for individual products; some archival
   pipeline functions updated to enbable this ability on their level
 - autoqc adapter check - give cram files as input

release 56.0.1
 - ensure that the paths serived from the archive directory in
   different parts run_is_deletable utility are consistent.
 - add autosome stats file to product release
 - add missing bait prune to seq_alignment

release 56.0.0
 - add autosome target to seq_alignment
 - pipeline configuration module and product release configuration
   accessors are moved to npg_tracking package in order for the product
   configuration be accessible from other packages, code in this
   package refactored to accommodate the change
 - conform to bambi's v 0.12.0 file and directory naming schema for
   tileviz data
 - add facility to do LSF 1:1 job index dependencies on array jobs
 - when validating run folder for deletion, ensure linked directories
   and files are recognised

release 55.2
 - switched from S3 to Google Compute Storage
 - change bcfstats qc job to use CRAM instead of BAM file as input

release 55.1
 - added configuration option to change the S3 endpoint URL

release 55.0.1
 - bug fix for invocation of the generate() function in the
   seq_alignment function module following an addition of the
   generate_composition function

release 55.0
 - additional 'GnT MDA' library type added to allowed types for gbs analysis
 - a new archival pipeline function, cache_merge_component, for caching merge
   candidates as a part of the archival pipeline
 - no overwriting existing tileviz files when scaffolding teh runfolder
 - a new function, generate_compositions, for generating composition JSON files
 - npg_run_is_deletable:
    cross-checks for all file archival destinations to ensure that each
      product is archived in at least one destination;
    full logic for validating correctness of s3 archival

release 54.1.2
 - set explicit umask for wr jobs to guarantee that output is group-writable

release 54.1.1
 - bug fix in command generation for iRODS data archival from old-style
   run folders

release 54.1
 - minor speed-up in seq_alignment function due to caching of
   unseccessfully retrieved references
 - npg_run_is_deletable understands per-product iRODS collections and
   make runs that have products archivable to s3 not deletable
 - function for saving fastqcheck files is removed from the archival
   pipeline function graph, implementation of this function is deleted
 - changes of p4_stage1 and seq_alignment functions to accommodate
   removal of fastqcheck files generation in respective p4 templates

release 54.0
 - archival function graph includes publishing both to s3 and iRODS
 - a function graph for post 'run archived' small pipeline
 - no_s3_archival flag to switch off archival to s3 and notification by
   a message, false by default, is automatically sey to true if the
   local flag is set to true
 - per-product restart file for iRODS publisher
 - function definition for a job to wait to move from the analysis
   to the outgoing directory
 - wr job log file to be appended to if the job is retried
 - propagation of the iRODS settings to wr jobs
 - persistent mode for RabbitMQ message delivery

release 53.1
 - publishing of seq data to iRODS:
     make product destination aware;
     iRODS directories hierarchy for NovaSeq runs to mirror product
     archive directories hierarchy
 - run data validation (npg_run_id_deletable acript) reimplemented to provide
   support for new style of run dolder and merged entities.

release 53.0
 - a wrapper object npg_pipeline::product to represent a product
 - use products attribute to drive p4_stage1, seq_alignment and autoqc
 - create composition.json files to guide archiving
 - p4 params files for seq_alignment moved from no_cal/laneN to no_cal
     (changes run folder structure when merging lanes)
 - cluster_count and seqchksum_comparator checks now done at run level instead
     of lane level
 - upfront definition of all products
 - generic runfolder scaffolding for any products
 - since the top-level qc directory is no longer required, the tileviz
   directory is moved to the analysis directory
 - reshuffle of roles in npg_pipeline::roles:
     npg_pipeline::roles::business::base merged into npg_pipeline::base;
     npg_pipeline::roles::business::flag_options moved to
     npg_pipeline::base::options, a number of pipeline options from other
     modules moved to this role;
     npg_pipeline::roles::accessors moved to npg_pipeline::base::config;
     helper functions moved to a new role - npg_pipeline::function::util
 - ref_adapter_pre_exec_string method renamed to repos_pre_exec_string
 - metadata_cache_dir method, formerly in npg_pipeline::roles::business::base,
   removed; npg_pipeline::function::p4_stage1_analysis module, the only user
   of this function, switched to use the relevant accessor from the
   npg_pipeline::runfolder_scaffold role
 - minor changes for bcfstats qc check
 - executor type (lsf or wr) can be specified in the configuration file
 - wr executor:
     set per-job priority;
     increase priority for p4 stage 1 job and its predecessors;
     set priority of status and start-stop jobs to zero so that
     they are executed immediately, but still within dependencies
     and memory constraints;
     map queues to arbitrary wr options, in particular, a special queue
     for p4_stage1 maps to a specific cloud host flavour
 - correction of build method for rpt_list attribute in product
 - make bam_cluster_count_check pipeline job dependent on
     qc_spatial_filter (in function_list_central.json)
 - archival daemon - limit number of simultaneously archived NovaSeq runs
 - wr executor - explicitly propagate pipeline's environment to jobs
 - illumina archiver job:
     exclude discontinued verbose attribute and paths that are not needed
     for the minimal work this loader is doing now;
     remove LSF preexec requesting that the job is a unique runner since
     db queries are much simpler now
 - change signature of the autoqc archival job in line with extended
   functionality of the autoqc db loader (ability to find JSON files
   in the run folder)
 - change components_as_products method of npg_pipeline::product to
   return a list with one item when there is only one component in
   the composition (instead of an empty list)
 - tileviz index file with links to lane-level tileviz reports is created
 - seq_alignment supports HISAT2 aligner for RNA libraries
 - explicit iRODS destination collection is set for iRODS loaders,
   /seq/illumina/runs/RUN_ID for NovaSeq runs and /seq/RUN_ID
   for the rest
 - explicitly use iRODS loader from an 'old' dated directory for
   old style runfolders
 - a new function, archive_run_data_to_irods, to publish run-level non-product data to iRODS
 - modify run_data_to_irods_archiver module to ensure the interop files go to a dedicated directory
 - additional tags for NovaSeq in dbic_fixtures

release 52.1
 - bug fix in jobs names where jobs name should include the pipeline
   name: pipeline name is now propagated from the pluggable module
   to the function module; bug manifestation - job names contained
   function module name instead of the pipeline name, ie, for
   example prod_pipeline_end_26263_start_stop instead of
   prod_lsf_start_26263_central
 - pipeline name attribute is derived from the script name that
   invoked the pipeline, making it unnecessary to explicitly pass
   the function list name in the archival pipeline script
 - fix for seq_alignment so specified rna aligners do rna analysis
 - added (samtools) target stats to stage2 analysis
 - correct p4 prunes for samtools stats (target/baits)

release 52.0.5
 - bug fix in npg_run_is_deletable: stop using unsupported options
   for npg_pipeline::cache
 - npg_run_is_deletable should not expect adapter qc results for a
   pool, the source files do not exist since release 52.0
 - add log archiver to the end of the archival pipeline
 - use outgoing paths for jobs which are run after the run_qc_complete
   function; this patch also fixes the log file path for lsf_end job of
   the archival pipeline, which previously was always in outgoing

release 52.0.4
 - bug fix: change path for a file with LSF commands to a path in
   outgoing for jobs that run after the run was moved to the outgoing
   directory

release 52.0.3
 - bug fix: use analysis_path instaed of bam_basecall_path in a method
   that is used by both analysis and archival pipelines; the value of
   bam_basecall_path is available only when explicitly set, ie only
   in the analysis pipeline

release 52.0.2
 - allocate more memory to sequence_error and insert_size autoqc
   checks since they now use newer bwa, which creates twice larger
   reference index

release 52.0.1
 - alignment of tag#0 not done by default (align_tag0 flag added)

release 52.0
 - remove dependency of tests of LIMs XML, use samplesheet instead
 - remove dependency on tracking XML feeds
 - update p4 stage1 default values in general_values.ini
     restored p4_stage1_split_threads_count=4
 - removed illumina_basecall_stats function and associated code
 - remove generation of empty fastq and fastqcheck files
 - removed bam2fastqcheck_and_cached_fastq function
 - removed create_archive_directory function, scaffolding the runfolder
   is called in the beginning of the pipeline within the 'prepare'
   method of the analysis pipeline
 - increased number of threads for p4 stage1 (newer bambi version required)
 - added LSF-independent evaluation for number of threads
 - removed redundant dependency on illumina2bam jars
 - stopped forcing ownership and permissions when creating
   new directories
 - single log directory for all jobs with per-function subdirectories
 - added LSF-independent for number of threads
 - added wr executor
 - new modules to execute submission of definitions to LSF
 - captured dependencies between pipeline steps in a directed acyclic graph
 - moved flags, attributes and method related to the overall
   pipeline logic to npg_pipeline::pluggable
 - flattened directory structure for modules implementing functions,
   they all now belong to npg_pipeline::function namespace
 - removed methods representing functions, created mapping of
   functions to modules, methods and options in
   npg_pipeline::pluggable::registry
 - removed ::harold:: component from pipelines'namespace
 - removed post_qc_review pipeline module
 - added npg_pipeline_ prefix to this package's script names if
   was not part of their name
 - removed unused module for fixing Illumina config files
 - removed unused module for LSF job creation for tag deplexing -
   this is now done within p4 stage 1
 - removed unused implementation for function copy_interop_files_to_irods
 - removed unused spatial_filter, fix_broken_files and force_phix_split flags
 - removed a number of unused methods in npg_pipeline::base
 - no lane-lavel bam files are produced by p4 stage1 for pools - do not run
   the adapter check in these cases
 - adapterfind flag added to switch adapterfind on/off (default: on)
 - scaffolding of runfolder includes .npg_cache_10000 directory creation (lane and plex)
 - stage1 analysis: parse interop data for cluster count calculation (used for 10K subsampling)
 - seq_alignment reads tag_metrics files to calculate fraction for 10K subsampling
 - seqchksum_comparator function now uses seqchksum files from analyses (no regeneration)
 - QC spatial_filter now run as standard QC check
 - add p4s2_aligner_intfile flag to force temporary file production in stage2 alignment
 - p4 stage1 splice/prune directives moved from vtfp command line to params file

release 51.12.2
 - fixed lane taglist files for TraDIS libraries
     no longer pad spiked phix tag simply add missing i5 tag for dual index runs
 - update p4 stage defaul values in general_values.ini
     p4_stage1_memory=20000, +p4_stage1_slots=8, +p4_stage1_i2b_thread_count=8

release 51.12.1
 - tweak to GbS library type check in seq_alignment.pm as arrived as GBS (now case-insensitive).

release 51.12.0
 - Travis CI build - add iRODS test server
 - run_is_deletable script moved to this package from data_handling,
     custom conversion between run id and run folder path refactored to use
     npg_tracking::illumina::runfolder,
     lims-driver-type argument is added to reset the default samplesheet driver type,
     iRODS build is added to Travis CI configuration to enable all new tests to run,
     Log::Log4perl is used for logging
 - added support for GbS processing
 - travis build tweak for npg_qc

release 51.11.3
 - seq_alignment: fixes for no target alignment and no target alignment+non-consented human split

release 51.11.2
 - use align_intfile_opt=1 when aligning with star to produce intermediate bam file
 - by default, force bambi i2b to single-threading (general_values parameter available for override)

release 51.11.1
 - Handle dual indexes (create new format lane tag files)
 - remove remaining broken provisions for xml LIMs driver
 - use the new log publisher
 - now allows XA/Y-split with no target alignment

release 51.11.0
 - added support for RNA analysis/quantification using STAR and salmon
 - STAR alignment jobs get more memory using bmod after seq_alignment jobs have been submitted.
 - removed unneeded coordinate sort and duplicate marking when there is no alignment to a target reference

release 51.10.3
 - no alignments for chromium libraries
 - seq_alignment to do_rna analysis regardless of the organism specified (other conditions stay in place)

release 51.10.2
 - use bwa aln for human split with tophat target alignment

release 51.10.1
 - Modified qc run function list, removed copy_interop and switched archive_to_irods to samplesheet

release 51.10
 - Chained execution of RNA-SeQC to the vtfp/viv alignment cmd for RNA-Seq libraries only:
     entries for qc check rna_seqc removed from central function and parallelisation.
     code that created rna_seqc-specific directories has been removed as this is
     now handled by the check itself using qc_out arg.
 - remove GCLP-specific code and configuration files
 - remove unused force_p4 attribute
 - OLB analysis removed
 - recalibration removed
 - pb_cal_path and dif_files_path accessors disabled
 - allow p4 stage 1 to analyse runs with different length reads
 - illumina2bam function removed
 - update p4 stage 2 (seq_alignment) warn rather than croak if multiple references for tag 0
 - update p4 stage 2 (seq_alignment) to use bambi chrsplit instead of SplitBamByChromosomes.jar for Y-split runs
 - pipeline scripts - redirect stderr output to the log to capture output from all
   NPG and CPAN modules in one place

release 51.9
 - p4stage2 speed-up by caching references
 - p4stage2 errors in getting a reference made fatal
 - iRODS publish script new options: (1) --restart_file to pin the script's
     process file name to a particular LSF job, (2) --max_errors to force the script to
     fail after certain number of errors (10 specified in the configuration file)
 - seqchksum_comparator test fixed for gseq by generating a cram file with a header
   that lists a reference available on gseq and supressing an outside search by
   setting REF_PATH to an invalid value; the test will continue to work on hosts
   where REF_PATH i sset and available
 - consistent computation of absolute path, which takes account of substitution

release 51.8
 - when comparing checksums, generate seqchksums for each cram file and merge
   the results rather than merging the cram files and generating seqchksum

release 51.7
 - replaces the original log role with the one from DNAP utilities,
   which provides a Log4perl logger and some convenience methods.
 - new signature for the sequencescape warehouse loader so that it uses
   samplsheet LIMs driver at the analysis stage and ml_warehouse_fc_cache
   LIMs driver at the archival stage

release 51.6
 - test and code fixes to ensure problem-free tests under Perl 5.22.2
 - tweak to qc_report_dir in bsub command for one library per lane case
 - fix convert-low-quality flag in bambi decode command; set bid_implementation always to bambi

release 51.5
 - update p4 stage 2 (seq_alignment) to handle all cases (e.g. no target alignment, spike tag)
 - support generation of targeted stats files in seq_alignment.pm with p4
 - qc jobs creation, can_run, check object instantiation:
     do not supply path/qc_in, which is now optional
     do not set attributes that the object does not have
 - allow specification of implementation (java or bambi) of illumina2bam and bamindexdecoder
    in p4 stage 1 via general_values.ini
 - add Broad Institute's RNA-SeQC to list of autoqc checks
 - run bam_flagstats autoqc check via the qc script
 - tweak for targeted stats files and also human split

release 51.2
 - patch to script_must_be_unique_runner - only ignore exact matches to the job id
 - change function order to run p4 stage 1 analysis by default

release 51.1.1
 - extended is_hiseqx_run to detect HiSeq 4000 runs
 - samtools1 cat .. doesn't work with different references, replaced by samtools1 merge ..

release 51.1
 - replaced bamcat .. by samtools1 cat .. in seqchksum comparision
   previous command line was too long for large pools
 - changes for pools with >999 samples, LSF job array index now 5 digits
   modified tests
 - added lims_driver_type cli option

release 51.0
 - use npg_irods npg_publish_illumina_run.pl in place of data_handling irods_bam_loader.pl
 - provide appropiately changed second index read tags for ordered flowcell
   instruments (typically rev. complement) e.g. HiSeqX
 - in both the analysis and archival function order have an extra
   ml warehouse loader job to set the stage for loading to iRODS
 - warehouse loaders that are run after setting qc complete date
   wait for the runfolder to be moved to outgoing, their log location
   is updated accordingly

release 50.3
 - use 'purpose' field to decide if qc_run
 - study-specific software stack for the analysis pipeline
 - added new module for p4 stage1 analysis

release 50.2
 - names of the pipeline daemon modules and scripts harmonised
 - the daemon module does not inherit from the pipeline base class thus
   reducing the number of command line script options
 - common code moved from the daemon scripts to the daemon module
 - a new role for common accessors

release 50.1
 - bug fix to allow archival daemon to work (restore availabilty of run folder
   finding method)

release 50.0
 - purge carriage returns (as well line feeds) from study descriptions for RG header
   records (xml lims driver has previously done this as part of XML parsing)
 - require minimum version 5.10 for perl
 - add study analysis configuration accessor
 - simpler name for the archival daemon module
 - parent class for pipeline daemons
 - dry_run option for daemons
 - consistent behaviour of the archival and analysis daemons
   when LIMs data are not available in the ml warehouse and
   the run is not a QC run, the run is skipped
 - the pipeline daemons define the type of the pipeline to run
   (default, gclp, qc) and set appropriate backward-compatible
   options for the pipeline script
 - Log::Log4perl logger is used in pipeline daemons
 - cached samplesheet generation - use ml warehouse for all
   runs except QC runs, for which the old warehouse is still used
 - add npg_pipeline_job_env_to_threads script (to avoid excessive repeated perl one-
   liners in command arguments).
 - archival of logs should run after an asynchronous move to outgoing (peformed by the
   staging daemon) - paths adjusted and job preexec checking for the existence of the
   runfolder in outgoing is added

release 49.8
 - seq-alignment now uses bwa_aln_se for single read runs
 - disable log archival pending enhancements

release 49.7
 - seq-alignment - P4 and new bwa for older chemistries & forcing mem for alt references
 - bug fix after passing RG paramater to illumina2bam: change SplitBamByReadGroup options:
     do not set OUTPUT_COMMON_RG_HEAD_TO_TRIM, strip last component (runid_lane) from
     OUTPUT_PREFIX
 - use threading for bam and cram creation in seq_alignment
   references and GCLP
 - add attribute "gclp" common to analysis and archival scripts
 - function list config files always contain pipeline module name e.g. central

release 49.6
 - pass RG paramater to illumina2bam
 - add archive::file::logs

release 49.5
 - correctly determine path to SplitBamByChromosomes.jar
 - drop redundant do_markduplicates and not_strip_bam_tag options from args list
   of the old-style bam alignment script
 - factor out generation of bam_flagstats metics into a method
 - call new bam_flagstats execute method instead of invoking individual parsers explicitly -
   forward compatibility
 - npg_pipeline::cache - reuse_cache_only option added RT#486264
 - check for an inline index when calculating index_length

release 49.4
 - LSF job creation for autoqc checks - use qc check objects directly when
   testing whether to create a job

release 49.3
 - error if padding for spiked Phix index sequence is not long enough
 - kill unwanted jobs efficiently (one command for all ids and -b option)
 - call warehouse loaders with verbose option
 - call ml warehouse loader at the end of the analysis pipeline so that the product
   table is loaded by the time the run goes into QC thus allowing to query this
   warehouse using run id
 - simplified name generation for fastq files
 - use 'subset' option of the bam_flagstast autoqc result instead
   of the 'human_split' option
 - allow p4 to be used where no alignment is specified for target but human
     split (contains_nonconsented_human) is
 - new tests for various p4 analysis options in seq_alignment
     (20-archive_file_generation-seq_alignment.t)

release 49.2.1
 - to avoid deprecation warnings in Config::Any,
   ensure XS extensions are available for YAML and JSON

release 49.2
 - test updates only

release 49.1
 - remove 'move_to_outgoing' step from function list for qc runs

release 49.0
 - run the archival pipeline entirely in the directory where it was started, ie
   do not move the runnfolder to outgoing; this will be done by the staging
   monitor

release 48.9
 - run illumina analysis loader in a lowload lsf queue

release 48.8
 - pipeline daemon - when calling the pipeline, do not use paths that are local to the host

release 48.7
 - generate  fastqcheck files for empty fastq files explicitly without
   running fastqcheck executable, which is not available on gseq cluster
 - daemon to process a run if machine location is unknown

release 48.6
 - force gclp analysis along the p4 route

release 48.5
 - archive to a "gclp" iRODS if function_list looks like gclp variant
 - use low_load queue for upstream_tags qc (accesses tracking and qc DBs)

release 48.4
 - Make group to change analysis directories to optional
 - use LSB_BIND_CPU_LIST over LSB_MCPU_HOSTS to determine number of threads to use
   within a job (cope with hyperthreading where LSF gives one slot to what is presented
   as two cpu - this will try to make use of apparent CPUs)
 - make number of slots used by seq_alignment configurable
 - allow running on file server by
   + use npg_tracking::util::abs_path to patch absolute paths
   + avoid perl chdir to give job working dir
 - drop not_strip_bam_tag option, explicitly disable bam tag stripping in seq_alignment
 - add daemon.ini and optionally add command_prefix to commands
 - use lowload lsf queue
 - seqchksum_comparator to cope with higher plexing (with a chdir)
 - force HiSeq rapid run V2 flowcells (BCXX suffix) to use p4
 - enable p4 single-end processing (bwa mem only, not RNA or non-consented human split)

release 48.3
 - get informatrion about a spike directly from lims
 - use old bam_alignment.pl, not P4, if omission of alignments requested
 - option (default on) to force analyses to assume phix spike
 - force P4 and so bwa mem for runs with reads > 100bp
 - enable human split for P4 in seq_alignment (using bwa aln, adapter trimming)
 - run old warehouse loader live in order to pick up pool-level information
     that is currently needed in SeqQC
 - gclp-specific function list for archival

release 48.2
 - added update_ml_warehouse
 - removed sf48 from list of staging areas in green room

release 48.1
 - pipeline-specific function lists
 - setting olb or qc_run flags to true results in olb or qc_run function lists used
 - qc_run flag on its own does not cause a change of lims driver
 - unused pipeline flags and options removed
 - for gclp runs, the analysis daemon to pass gclp function list to analysis pipeline

release 48.0
 - if LIMS cached data creation fails, pipeline script fails before submitting jobs:
     removed spider function from function order for both analysis and archival pipelines;
     introduced spider boolean flag that defaults to true;
     spider is run within prepare() method before the functions are executed
 - removed test and live section in configuration files
 - removed configuration for external script names
 - 'PB_cal_bam' analysis pipeline renamed to 'central'

release 47.9.1
 - Fixed split sanity checks

release 47.9
 - analysis daemon patch: ensure runfolder glob expressions are used when finding the runfolder path
 - use samtools1 (rather than samtools1_1) for samtools in archival and P4 pipelines

release 47.8.1
 - workaround bug: daemon missing new warehouse access

release 47.8
 - GCLP compliance-related daemon changes:
     runs will not be progressed to analysis/archival unless the
     flowcell barcode is set in the npg_tracking database;
     runs are not going to be progressed if it's impossible to fetch LIMs data for a flowcell;
     both analysis and archival daemon to pass runfolder path to the
     pipeline script;
     if batch_id is available, pass it to the analysis pipeline script
 - use appropriate driver for samplesheet generation (xml, warehouse, ml_warehouse)
 - GCLP compliance-related pipeline changes:
     get the flowcell barcode needed for
     accessing LIMs information from runfolder path/content;
     use batch id if provided by the caller;
     derive the run id from runfolder path/content
 - check for RTA run tag is dropped in the analysis daemon - all current runs are RTA
 - use alt_process flag when archiving qc runs

release 47.7
 - switch seqchksum_comparator to cram, add new test data and updated tests
   convert all cram files to bam as current version of bamcat will not read cram
   dropped one test as converting an empty bam file to cram produces a valid cram file
 - More sanity checks: use of y split and nonconsented X and autosome split only with Homo
   sapiens reference, use of nonconsented human split only with non Homo sapiens reference.
 - always apply sanity checks (even when not running P4 based pipelines).

release 47.6
 - reenable archival of index files for CRAM/BAM files to iRODS

release 47.5
 - turn off BAM archival to iRODS

release 47.4
 - multiple TraDIS library types now in use, all assumed to start with TraDIS

release 47.3
 - P4 can process nonconsented X and autosome human split, and separate Y chromosome data
 - tidy of conditions for selection of p4 processing, and new force_p4 flag to override them

release 47.2
 - don't process phix using the p4 pipeline

release 47.1
 - when using and copying an existing cache directory copy everything (instead of
   restricting to npg directory)
 - try to create samplesheet if it does not exist, even if copying cache

release 47.0
 - code moved to git repository

release 46.3
 - test fix

release 46.2
 - use samtools1.1 in seq_alignment P4 based analyses
 - externally specified webcache and samplesheet are copied to the default location
     inside the analysis folder
 - seqchksum primary data comparison between final product and post illumina2bam
 - run seqchksum and cluster count check at same time as post bam qc
 - tag list files creation:
     remove dedicated function
     call the code from illumina2bam function
     refactor into a stand-alone per-lane module
     create these files in the metadata cache directory
 - allow ref_match qc jobs to run 8 at a time (patched Bowtie ameliorates Lustre problem)
 - use subtemplate/library base templates rather than monolith ones for seq_alignment P4
 - do not run lane level pulldown_metrics job for a pool
 - extra seq_alignment check that run is compatible with available P4 pipelines
 - limit bam split by tag to lanes requested (fix)

release 46.1
 - for V4 HiSeq runs without a reference use bam_alignment.pl

release 46.0
 - remove redundant npg_pipeline::archive and npg_pipeline::roles::business::file_constructs modules
 - remove dependency on tag files npg_common::roles::run::lane::tag_info role
 - remove a callback for a phix flavour of the sequence error check (function is not in use)
 - move options for the adapter detection job to where the job is generated
 - error is thrown for non-existing qc check
 - remove generation of tag files (tag list files remain)
 - always create new tag list files
 - remove unused configuration options
 - remove --lane pipeline option (was used only in tests)
 - move generation of the bam2fastqcheck_and_cached_fastq job out of a module for
     job generation for autoqc functions
 - remove unused scripts

release 45.6
 - remove mostly redundant npg_pipeline::roles::business::internal_info, move
     tradis flag to the module creating illumina2bam job
 - remove redundant npg_pipeline::roles::business::bustard_lsf_reqs

release 45.5
 - remove unused callbacks for old-style run and lane status updates
 - remove a callback for lane completion files
 - remove --no_status_updates pipeline option
 - remove a prereq. script for checking for existence of files

release 45.4
 - omit PhiX sample name and study from strings generated for illumina2bam
   BAM RG record generation (lane/pool level)
 - ensure ref_match qc jobs run serially (to try to alleviate Lustre slow io
   on simultaneous file read bug)

release 45.3
 - write log files for status change to qc complete to outgoing

release 45.2
 - remove the following functions from function order:
     status updates that do not create status files
     redundant touch_completed_lane

release 45.1
 - bug fixes and code improvements in a callback for file-based statuses
 - file-base status updates added to function order
 - ensure P4 pipelines in seq_alignment are aborted if required analysis is
   not yet supported
 - remove bam_alignment and rna_seq_alignment steps (having been replaced
   by seq_alignment)
 - run bwa mem P4 alignment pipeline for V4 HiSeq runs as well as HiSeqX runs

release 45.0
 - Use P4 based BWA Mem analysis in seq_alignment if HiSeqX run
 - Use variable number of CPU slots for seq_alignment jobs (12 to 16)

release 44.15
 - Use soft filtering instead of hard filtering for spatial_filter
 - generate bam_alignment autoqc json for RNAseq analyses
 - don't try per plex "seq_alignment" analysis  or upstream tag qc
   if no indexing read
 - callbacks for functions saving run and lane statuses to file

release 44.14
 - switched cluster count check to InterOp files
 - reinstated bam_cluster_counter_check for HiSeqX

release 44.13
 - seq_alignment refinements:
  + to RNAseq p4 script pass:
   - library_type, fr-unstranded or fr-firststrand if library is dUTP
   - AlignentFilter.jar location
   - real PhiX fasta location
  + add autoqc bam_flagstat json generation

release 44.12
 - increase nfs resources for seq_alignment to 4
 - drop localscratch requirement for seq_alignment
 - amended generation of rna_seq alignment commands to use new parameters, and amended corresponding tests

release 44.11
 - set PU option when calling Illumina2bam
 - HiSeqX run: skip bam_cluster_counter_check

release 44.10
 - update p4 vtfp template location in seq_alignment
 - do not run illumina_basecall_stats step for HiSeqX data

release 44.9
 - parallelise seq_alignment function

release 44.8
 - use seq_alignment module to replace bam_alignment to produce
   production output files and get rna analysis into production

release 44.7
 - use analysis_path as a location for the cached data directory
 - allow for flattened runfolder directory structure, ie do not
   insist on Illumina RTA directory structure

release 44.6
 - remove unused test data
 - use more up-to-date runfolder directory structure in tests
 - remove unused methods from test utility module
 - do not use analysis_path either in tests or in the code - this option is not
   being used
 - remove unused analysis_type option to the latest summary link creation job

release 44.5
 - Add qc_verify_bam_id to list of qc functions

release 44.4
 - pool-level asset ids are not loaded from a samplesheet, creating problems in SeqQC;
   warehouse loader not to take lims data from a cached samplesheet

release 44.3
 - pipeline's unused no_spider flag removed
 - 'spider' function re-implemented to create a cache suitable for
   samplesheet-based lims objects
 - cache directory moved down to the bam basecall directory
 - 'create_webcache_softlink' function removed since the location
   of the cache is now inambiguous
 - stand-alone module npg_pipeline::cache for generating a cache
 - unused functions for handling emails in tests removed
 - 'no_recalibration' flag replaced by 'recalibration' flag that
   defaults to false
 - analysis pipeline is started without explicitly using setting
   'recalibration' flag
 - use Biobambam based adapter detection instead of illumina2bam's

release 44.2
 - autoqc data retriever has changed, update the constructor's attributes

release 44.1
 - added Illumina2bam.jar options for runs with an inline index to put the
   tags on the read with the inline index and modified tests accordingly

release 44.0
 - location of the log for the archival warehouse loader job changed
   from the analysis directory to outgoing
 - reduce dependency on npg_common:
     parse configuration files directly;
     move functionality of the npg_common::roles::run::fs_resource
     role into the base class;
 - remove run_conf and add_to_run_conf attr/method from the base class

release 43.4
 - extended inline index to read 2
 - create tileviz directory when archive and qc directories are created

release 43.3
 - remove tileviz function from the pipeline
 - test update following changes to ping procedure for npg daemons

release 43.2
 - added --tileviz option to spatial filter parameters in pb_cal_align command
 - changed default region size to 200 and dropped region_min_count
 - added a check for pools with only one non-phix tag and extended tests

release 43.1
 - remove unused cram file generation function
 - remove provisions for running daemons on the old lenny farm
 - daemon to start analysis and archival for run folders that are co-located with
   daemon's host
 - update hosts in daemon utility that runs the pipeline daemons
 - upgrade bam alignment job memory requirement to 16GB
 - drop appending boost library path to LD_LIBRARY_PATH - not needed
   on Ubuntu precise
 - rely on path to find tophat2 executable

release 43.0
 - remove analysis and archival daemons dependency on npg::api, replace by
     direct calls to tracking database
 - remove analysis adaemon dependency on staging area globbing
 - increase job priority of HiSeq2500 runs
 - fix a bug in calculating jobs priority - priority should be set regardless
     of whether a priority value is set in teh tracking database
 - if the run does not have RTA tag, daemon will try again later
 - analysis daemon to call analysis on a whole run rather than listing
     lanes explicitly
 - remove analysis daemon dependency on LIMs data
 - remove definition of lsf_resource_select from the config file;
     both daemons to supply this option as "lenny" if running on the old farm

release 42.7
 - analysis daemon to submit runs form a subset of staging areas depending
     on the cluster name it is running on
 - redundant tests and test code removed

release 42.6
 - turn off default PhiX based Qval calibration
 - hard code the memory rather than look in config file
 - remove mocked objects for qc tests and add explicit test for qc_adapter
 - separate test executables for lsadmin

release 42.5
 - improvements to lsf_job module and its tests
 - to be able to submit tileviz job accross farms,
     drop request for particular nodes from the tileviz lsf job spec

release 42.4
 - new module lsf_job to generate LSF7/9 memory limit strings
 - remove /software/bin/perl in local LSF commands

release 42.1
 - add upstream_tags qc check

release 42.0
 - to ensure host-specific path to script is used, use bare script name in daemon definitions

release 41.10
 - job that updates run status to 'run archived' should write log to analysis not outgoing
 - production environment is now set in login shell - no need to set npg
   and npg cpan lib location through PERL5LIB;

release 41.9
 - patch for adaptor autoqc jobs memory requirements; mismatch in
   requested and allowed causes an error in job submission on farm2

release 41.8
 - patch to script_must_be_unique_runner - it's job id we need

release 41.7
 - patch to script_must_be_unique_runner - having a pipe expands the value
   of $LSB_JOB_INDEX prematurely

release 41.6
 - archival to irods jobs for the same run are prevented from running concurrently
 - qc_adapter uses explicit span hsots in bsub command

release 41.5
 - pg_pipeline/analysis::harold_calibration_bam, alignment_script invocation: removed
    deprecated --intensity_dir flag; added --bam_join_jar flag which uses CLASSPATH
    to locate its argument
 - use one nfs slot for rna alignment since all compute is done locally on a node
 - finding mountpoint for directories in /tmp does not go well under erl 5.16.3
   on farm-precise-dev64; explicitly set TEST_FS_RESOURCE in the tests for
   rna alignment farm job creation

release 41.4
 - OLB can use more CPUs - from 8 to 16 (changed from fixed 8)
 - --no_recalibration option no longer stops PhiX alignments
 - amended npg_pipeline/archive/folder/WebCache.pm and lib/npg_pipeline/pluggable/harold.pm
      to use script_name attribute instead of $PROGRAM_NAME

release 41.3
 - ensure irods archival does not block setting qc review pending status -
   bug fix in the parallelisation configuration

release 41.2
 - changes to tophat alignment script to cope with single reads
 - qc_adapter uses 2 cpu 1500M, illumina2bam uses 2 cpu 4000M
 - move to qc review pending state does not depend on the outcome
   of archival to irods to allow for manual qc to proceed reagrdless
   of the state of the IRODs repository; failed archival to
   irods jobs will still show in stuck jobs list
 - fixed a test that accessed xml feeds from live url

release 41.1
 - rna-seq alignment added

release 41.0
 - pipeline daemons settings to work under perl 5.14
   this set up requires that '/etc/bashrc' is sources in the user's
   .bashrc
 - perlcritic policy name printed when perlcritic errors are displayed

release 40.6
 - return archival of bam files to irods to the analysis pipeline

release 40.5
 - local analysis and archival deamons defenitions (moved from instrument handling)
 - take inline index end from st::api::lims module

release 40.4
 - exclude archival of bam files to irods from the analysis pipeline -
   temporary measure to tier over a whole day of irods maintenance

release 40.3
 - following controlcentre-less deployment of daemons, irods path is lost
   in deamons; replace sourcing lsf configuration with sourcing /etc/bashrc
   which sould take care of lsf configuration and add whatever is defined
   in .softwarerc (eg irods)

release 40.2
 - limit max threading for phiX bwa sampe (so we don't break memory limit)

release 40.1
 - bugfix - fixed cycle_start1 in pb_calibration jobs for '3 prime poly-A pulldown' lanes

release 40.0
 - dependency on /software removed, filesystem_locations.ini configuration file removed
 - production pipeline daemons to use standard error for logging, which will go to a file
   designated when setting the daemon
 - no fall back onto stored tag files, LIMS should provide information about tags
 - pb calibration tools are located dynamically
 - a full path to OLB in the configuration file
 - unused npg_pipeline_preexec_lsf_resource_max script removed
 - allow alignment jobs to use 6 to 12 processor slots
 - removed type==X86_64 lsf select option that was used for some autoqc lsf jobs
   since it does not combine well with select[lenny] or similar
 - added lsf_resource_select pipeline option that is set by default to lenny in the config file;
   if set, this option is added as -R select[xxx] to all lsf job submissions;
   if set for pipeline daemons, gets appended to pipeline script options
 - installing data/config_files added to the build's install target
 - lsf configuration file path is stored in the pipeline configuration files
 - threading in sam{se,pe} and bump bam_alignment memory up to 13200MB

release 39.7
 - removed hardcoding illumina2bam location from the pipeline
 - job creation fails if necessary jar files not found
 - outdated special test for bam alignment tradis removed
 - change pb calibration version to 10.6
 - removed hardcoding a full path to the bam alignment script

release 39.6
 - spatial filter - default to removing failed reads and use V10.5

release 39.5
 - bump BAM creation memory from 8G to 10G

release 39.4
 - fix running of pb_align for single read data
 - loosen REs looking for cycles to use fo rindex in 3' pulldown sample descriptions

release 39.3
 - fix misleading cluster counter check fail message
 - disable cram creation until tools supporting 1.1 are released

release 39.2
 - only apply spatial_filter if a spatial_filter filter file exists
 - use lower case for homebrew BAM tags used for random bases in 3' pulldown library illumina2bam usage
 - extend 3' pulldown "jecfoo" to cope with index starting at different cycles and different read lengths
 - use spatial filter numbers when checking cluster counts add up
 - remove unnecessary export of npg_comon modules
 - reflect the move of some npg_common modules to the npg_tracking namespace

release 39.1
 - bugfix - use bash for PB_score bsub command (as it uses a bash'ism)

release 39.0
 - hardcoded list of special-index library types should be compatible with tracking
 - modified illumina2bam to handle the "jecfoo" special read 1 index
 - reflect the fact the run, lane and tag roles moved from npg_common to npg_tracking namespace

release 38.3
 - avoid pointless compression in data pipe out of spatial_filter in PB score jobs

release 38.2
 - switched to v10.1 of pb_calibration

release 38.1
 - bugfix spatial filter takes raw intensity path, not dif file location
 - bump filesystem resources used at calibration table generation step

release 38.0
 - daemons updated, outdated code removed
 - spatial filter added
 - calibration code changed to V9 - one table calibration (incudes both reads)

release 37.2
 - analysis daemon patch to exlude deleted earlier option

release 37.1
 - redundant modules removed
 - default for the local flag reflects the value of no_bsub flag
 - spatial_filter flag added and propagated to illumina2bam job
 - bump OLB to 1.9.4
 - setting nonconsented human and spiked phix flags for a lane - dependency on npg tracking database removed

release 37.0
 - don't stop spiked phiX "harold" alignment if no_recalibration is set - we still need to filter any PhiX out.
 - Add adapter detection code after Ilumina2bam for paired read data (data in "a3" and "ah" tags)
 - TraDIS tags tr and tq no longer stripped by BamTagStripper wrapper so turn back on strip BAM tags by default for TraDIS

release 36.13
 - tileviz job creation improvements in order to address lsf job failures due to problems with the nfs file system:
     preexec to check for the existence of the qc directory,
     pipeline script to create the tileviz directory if it does not exist

release 36.12
 - bug fix; stopped using roles that were removed in the previous point release

release 36.11
 - change function_order for tileviz and log name
 - corrected syntax error in construction of job command in cram.pm
 - added tests for cram.pm

release 36.10
 - bug fix for tileviz and calibration_table jobs

release 36.9
 - npg_pipeline::analysis::harold_calibration module deprecated, its test removed
 - attributes/methods for retrieving control species reference simplified
 - removed npg_pipeline::pre_exec::references_adapters and refactored bin/npg_pipeline_preexec_references to use reference finder roles directly
 - removed npg_pipeline::roles::business::pre_exec_strings, its code integrated into npg_pipeline::roles::business::base
 - fixed files_present_pre_exec_string function; preexec script should ensure that all lanes (not only the ones currently processed) are ready for the state change
 - removed npg_pipeline::pre_exec::FilesPresent; replaced its code with simple code snippet in npg_pipeline_files_present
 - added tileviz function

release 36.8
 - amended cram.pm to supply archive_path to the cram_generation module to avoid lookup at cram creation time; reenabled cpu_limit addition to job name; removed unused code

release 36.7
 - added cram.pm module to create lsf submissions for bam to cram conversion; added cram_generation method to PB_cal_bam.pm

release 36.6
 - pass is_paired_read flag to bam_alignment scripts
 - bam pipeline diagram

release 36.5
 - convert illumina2bam path to absolute path and pass the result to bam_alignment script as well

release 36.4
 - add pulldown metrics autoqc check
 - change illumina2bam jar file name to Illumina2bam.jar

release 36.3
 - ensure crashing analysis launch for one run does not affect others launching

release 36.2
 - use index_length method inherited from long_info role in create_lane_tag_file to avoid to rebuild

release 36.1
 - remove archive lane directory and bustard directory for auto qc results loading

release 36.0
 - Added copy_interop_to_irods

release 35.3
 - npg tracking db fixtures fixed to reflect db schema changes in pending npg-tracking release 68.2

release 35.2
 - ensure use_bases is passed in bsub of old deplex jobs

release 35.1
 - touch complete lane job output name fixed; its command line generated listing only the necessary options

release 35.0
 - roll back NoGetopt metaclass in lsf queues attrs

release 34.3
 - bin/npg_pipeline_check_lsf_jobs now contains David's script copied from ~dj3/team117/npgsj
 - npg_pipeline::ConfigReader removed since this was just on object wrapper around a role
 - instrument_type and instrument_model pipelien options removed, not needed as options
 - old pipeline option to switch OLB preprocessing, defaults to false
 - npg_pipeline::analysis::bustard4pbcb - new module for preprocessing with OLB
 - npg_pipeline::pluggable::harold::PB_cal_bam_qc (with tests and a script) removed, its functionality moved to npg_pipeline::pluggable::harold::PB_cal_bam
 - execution of spidering moved to npg_pipeline::roles::business::base, special module for it removed
 - unused no_cached_webservice_data and webservice_cache_dir options removed
 - sourcing lsf and oracle conf files removed from the daemons, role and config file for this removed
 - archive_to_irods step called at the end of analysis, no_irods_archival option to toggle this
 - references config file removed
 - phix snip file location in config file changes from the master ref repository to lustre mirror
 - some unused attr of the base object and roles removed
 - some options and attributes marked as not available for setting from the command line
 - add a not_strip_bam_tag flag to pass to bam_alignment script to keep tags like OQ, ci etc. in final bam file
 - leave bam_alignment.pl script to figure out number of threads to use itself (from LSB_MCPU_HOSTS environment variable)
 - set bwa aln threads using LSB_MCPU_HOSTS environment variable in PB align commands
 - no_sf_resource flag added to allow for running on an LSF cluster where sf and irods resource is not defined
 - npg_pipeline::roles::business::databaseConnection role removed; the code switched to using npg_tracking schema attribute that is inherited from npg_common::...path modules
 - npg_pipeline::pre_exec::connectDBIxTracking module removed; bin/npg_pipeline_prexec_connect_dbix_tracking uses teh npg_tracking_schema attribute of npg_pipeline::base directly

release 34.2
 - unused npg_pipeline::reorder_fastq and npg_pipeline::Checker removed

release 34.0
 - spidering simplified and speeded up
 - tests that request NPG and Sequencescape XML feeds use webcache and nothing else
 - tests that post to NPG XML removed
 - tests that request connection to external live databases removed
 - propagation of the ref repository location to the can_run part of npg_pipeline::archive::file::qc
 - tests that access reference repository use test repository
 - unused test data (xml files) removed

release 33.7
 - Add option to BamIndexDecoder to convert low quality bases in barcode read to Ns and increase MAX_NO_CALLs from 4 to 6 for single plex lane

release 33.6
 - use lsf irods resource for bam loading job

release 33.5
 - a script to compute pipeline performance

release 33.4
 - bug fix: naming of empty placeholder fastq files for a single run RT#245665
 - unused scripts deleted from external_script_names.ini

release 33.3
 - set recalibrated path for create summary link lsf job

release 33.2
 - code from module npg_pipeline::pluggable::harold::qc moved to npg_pipeline::pluggable::harold
 - modules that inherited from npg_pipeline::pluggable::harold::qc noe inherit directly from npg_pipeline::pluggable::harold
 - module npg_pipeline::pluggable::harold::qc and its tests removed
 - script npg_pipeline_qc removed
 - a new update_warehouse function created
 - create_webcache_softlink function added to the pb_cal_bam_qc function order

release 33.1
 - module npg_pipeline::run removed, its children inherit directly from npg_pipeline::base
 - npg_pipeline::run::folder::move refactored to cope with moving folders whose names do not conform to standard RT#244644
 - npg_pipeline::run::folder::link refactored to pass options to a script explicitly
 - lsf job for creating the summary link moved to the small queue
 - nfs resourses string removed from creating the summary link and moving runfolder lsf jobs
 - removed unused test data directory t/fuse
 - all job scheduling code moved to npg_pipeline::pluggable
 - a list of submitted job ids returned unsorted to maintain the actual order the jobs were submitted in
 - for bsub command, npg_pipeline::base->submit_bsub_command returns job number as integer
 - standard bsub return value (job number as a phrase) for the test bsub script
 - function create_webcache_softlink moved up to npg_pipeline::pluggable::harold to make it available for the bam pipeline

release-33.0
 - either launch all jobs or none, ie if cannot launch all jobs, kill the once that has been launched; RT#243670
 - token lsf job at the end to make last job failure trackable RT#244290
 - methods and accessors moved between base, pluggable and harold to achieve a more logical split between these three mosules
 - functions and accessors for inferring function order simplified
 - use of 'NoGetopt' metaclass for attributes that do not have to be script options
 - Keep calibrated qualities score when merging with original phix alignment
 - No longer vary filesystem resources used for BAM and fastq split by tag depending on number of plex (Sanger ISG have upgraded NFS server kernel to avoid XFS/NFS fragmentation bug)

release-32.2
 - fix missing phasing numbers in BustardSummary.xml - illumina_basecall_stats

release-32.1
 - move forward qc_tag_metrics just after illumina2bam
 - parallelise illumina_basecall_stats with illumina2bam
 - croak when no expected tag sequence or index given in sequencescape and don't create one based on the stardard illumina or sanger tag list
 - make sure harold_recalibration job submitted to creat bam file soft link when no_recalibration flag given
 - explicit arguments are given to the illumina analysis archival scripts to prevent future failures when rearrangements are made in the parents, see RT#243937

release-32.0
 - change to new BAM based pipeline for default analysis
 - suspended start of the pipeline
 - config path is built relative to the bin directory; if running from the local directory, local configuration is going to be used
 - spidering methods list reduced
 - increase max_no_calls for decoding if only one plex for a lane

release-31.1
 - special case of bam input for the adapter check
 - unused scripts scripts/functional_script.pl scripts/spider_batch removed
 - extra function in the function order for pb_cal_bam, bam_cluster_counter_check

release-31.0
 - don't try to return control recalibration table if no position given
 - skip non spiked-phix lane for recalibration in PB_cal_bam
 - create lane and lane qc directory in create_archive_directory function order
 - add create_archive_directory in PB_cal_bam
 - add bam_alignment function_order in PB_cal_bam, for bam alignment, filtering, sorting and markduplicates
 - increase bwa aln threads from 4 to 6 in PB_cal_bam, and get their value from config file
 - separate module for autoqc functions npg_pipeline::pluggable::harold::qc
 - pb_cal_bam_qc combined module integrates pb_cal_bam with qc and post_qc_review
 - hardcoded description of a study for control entity
 - npg_pipeline::roles::business::base clean-up - redundant test-related code deleted
 - npg_pipeline::daemons::harold_analysis_runner - calles to batch->lanes replaced with
   calls to the new st::api::lims module
 - npg_pipeline::pluggable::harold::post_qc_review - migration pipeline related functions deleted
 - npg_pipeline::archive::mpsa_to_irods_migration_helper and its tests removed - not needed
 - function for creating empty fastq files and cached short fastq files from a bam file
 - function to run tag_metrics autoqc check
 - qc script to take --qc_in and --qc_out arguments instead of --archive_path to allow for
   being flexible about qc input directories
 - parallelesation of  archive_to_irods and archive_to_sra removed since archive_to_sra is not used any more
 - npg_pipeline::roles::business::base->batch method removed
 - some changes to the npg::api::lane object usage to stop using deprecated methods, especially getting hardcoded references

 - introduction of webcache in tests to cope with npg::api::lane methods using st::api::lims object and the latest batch xml
 - explicit spidering of st modules from npg::api modules discontinued; getting references and insert sizes explicitly in spidering discontinued since this should be covered by spidering the lims objects

 - redundant code removed:
     npg_pipeline::pluggable->alert accessor
     npg_pipeline::dispatch_tree::evaluator module removed

release-30.4
 - schema info picks up from a local directory before the users directory. Move
   run_lane_status changes to be run from the runfolder, and this should avoid this
   problem
 - don't try to run any recalibration on a lane marked control through PB_cal

release-30.3
 - only run PB_cal recalibration on a lane which is either phix or a control

release-30.2
 - enable genotype qc check

release-30.1
 - ensure that the tag files can be created if the tag on a spike is longer than the tags on the plexes

release-30.0
 - pb_cal_bam: turn off compression for pb_predictor bam output and merge phix alignment into this output
 - split_bam_by_tag function order added for pb_cal_bam
 - increase illumina2bam fs resources from 1 to default 4
 - increase the number of log files for check_lsf_jobs to look through
 - finish added to function order by default
 - update run_lane status, which will handle updating runs to analysis complete/qc review pending

release-29.3
 - make sure the same study not stored more than once for a multiplexed lane

release-29.2
 - phasing for lane changed to lane from auto
 - remove code and files that existed from initial ideas about the pipeline setup

release-29.1
 - bug fix about file name for lane tag

release-29.0
 - pipeline to use single access point lims module
 - pipeline to take actual positions from batch xml in prererence to the run-lane information from the tracking database
 - tag lists generated only for the lanes the pipeline has to deal with
 - vary filesystem resources used for fastq split by tag depending on number of plex

release-28.10
 - bump up filesystem resources used for BAM mark duplicates

release-28.9
 - decrease cpu requirement for non-consented and spiked phix fastq splitting from 12 to 8

release-28.8
 - switched to branch 7.0 of PB_cal (detect bad tile/cyles + new caltable format)
 - bump up filesystem resources used for creating fastq files

release-28.7
 - bug fix to catch the command line for recalibration_alignment for schema information

release-28.6
 - bam & markduplicate files need creating for removed phix, even if the lane is multiplexed

release-28.5
 - daemon only submits for lanes present in batch xml
 - spidering only spiders lanes which are declared from the positions method

release-28.4
 - get study from lane entity directly instead of from sample

release-28.3
 - use study publishable name for bam header, and add study description as well

release-28.2
 - increase cpu requirement for non-consented and spiked phix fastq splitting from 4 to 12

release-28.1
 - OLB version upped to 1.9.3
 - bugfix - BamIndexDecoder not merge by subversion for release-28.0 - corrected
 - bugfix - Jobs which are launched by a job which is part of an array, take the array index as part of the job requirement

release-28.0
 - lane based post_qseq launched
 - analysis complete and qc review pending moved to primary analysis pipeline
 - analysis complete dependency on post qseq, plus pre-exec test for existence of
   files in archive directory which will be written at end of each lanes secondary
   analysis
 - create a lane taglist file with tag sequence, name and library, sample and study name
 - pipe illumina2bam output to BamIndexDecoder if multiplexed run

release-27.3
 - patch to fix only getting stats for lane demultiplex if the lane is multiplexed
 - bustard and gerald lane based option
 - pass through bustard.py parameters with override_all_bustard_options
 - bugfix - ensure that spidering gets assets for plexes

release-27.2
 - increase memory requirement for illumina2bam job to make sure JVM can start

release-27.1
 - new function_order illumina2bam to convert bcl files to bam
 - reduced spidering to only do functions we know are called
 - dependency on current running job added to any jobs with no dependency
   if the job launching is a job itself
 - remove dependency on MooseX::InsideOut (which is broken in Moose2.0)

release-27.0
 - increase number of job io slots for pb_cal jobs to 4
 - increase number of processors to 4 for score and alignment
 - push number of processors through to bwa with aln_parms
 - stop bam production for full lanes which are multiplexed
 - stop the subsequent mark duplicate jobs for those lanes
 - stop the subsequent gc_bias qc check for those lanes
 - in scripts a helper script for checking spidering. This is always subject to change!

release-26.4
 - increase memory for bam_markduplicates to cope with higer density coverage

release-26.3
 - spidering imporovements to capture more data to ensure we get full requests to get the correct study for the sequencing request
 - all runs without a control lane will run with the PB_cal no recalibration option

release-26.2
 - job_priority option, to enable a user to determine the job priority to be used for all jobs, regardless of the queue to which the job would be submitted
 - remove bam_index function order
 - fix launching the post_qc_review in pipeline migration helper to include user defined requirements
 - spider calls studies on lane to ensure that we get the studies
 - move run folder drops the log file into a log directory within the folder moved to, rather than just the folder,
   so that any wildcard matching won't find that by accident

release-26.1
 - spidering improved to pick up more relating to samples on multiplex lanes, but not to go down the children, as this might end up pulling the entirety of Sequencescape
 - munge summary files removed from function_orders.yml as no longer necessary to run
 - bugfix: correct cal table name should be generated for all functions/scripts which need access to it
 - references_adapters directory check: must only replace the word references with adapters, not if is is part of a larger word or construct

release-26.0
 - removal of the munge filenames/readnames that were needed for old version of GERALD recalibration
 - add in job_name_prefix (both in general_values.ini and as command option) to add a prefix to all job names, for ease of seeing them in lsf
 - no_secondcall flag to ensure switch off generating second basecalls and storing them in the bam files
 - update live versions of OLB (for bcl2qseq) and CASAVA

release-25.1
 - addition of code to check the lsf queues for stuck runs and let you know which jobs failed

release-25-0
 - complete removal of srf generation and code for gcfreq creation
 - removal of illumina_pipeline_bin and it's conf key/valeu pairs as legacy which is not needed
 - switched order that fastq2bam jobs are launched, so that full lanes bams are generated in preference
   to plex ones. This may give a slight time improvement due to more efficient resource allocation
 - move as much qc to run in parallel with fastq2bam as possible, to endeavour to reduce the time these
   extend the pipeline by

release-24.4
 - daemon for launching analysis to check if the run has spiked lanes, and then launch PB_cal for spiked, with a
   no_cal/bustard&gerald to run alongside

release-24.3
 - add bam cluster count checking based on bam flag stats

release-24.2
 - pre-exec references job added to fastq2bam jobs as these need to query the references repository during running
 - pre-exec references job added to alignment and calibration jobs in PB_cal
 - spiked calibration tables need to know the snp files for phix
 - phix snp file added to pb_cal_pipeline.ini, so as to be retrieved for calibration job

release-24.1
 - turn off running full PB_cal pipeline as standard
 - lsf_queue and small_lsf_queue to be used to determine queues, so now functional command line options

release-24.0
 - a function to perform the ref_match autoqc check
 - no_srf_generation stops trying to split and index srf files
 - bugfix - is_spiked_phix is boolean
 - a function to split nonconsented if not done yet
 - if the run is performed on a HiSeq, then do not create srf files
 - a function to perfor a sequence error check for spiked phix part
 - an ability to pass extra options from functions to an autoqc script

release-23.0
 - bug fix to make sure correct basecalling software returned from bustard config xml file
 - bugfix - drop tag from readname in srfs for lanes on multiplexed runs which are not multiplexed
 - deal with spiked in phix for pb_cal calibration
 - patch - give Instrument generated BaseCalls directory to setupBcl2Qseq.py
 - tests: now use domain test in the conf files, so that consistency can be kept in tests, whilst live info may change

release-22.0
 - spiked phix splitting will generate fastqcheck and md5 for the newly generated fastq files
 - remove the file renaming part from spiked phix splitting command for schema information
 - consider spiked phix part for cluster count checking
 - strip out all dependencies on srpipe::util
 - strip out dependencies on srpipe::config::constants and srpipe::config::instruments
 - spidering now calls the required_fragment_size on an asset to ensure that any further xml is loaded

release-21.1
 - fastq generation only adds the --index flag on lanes which are multiplexed, not all lanes on a run
   which have the indexing cycles performed

release-21.0
 - the pipeline to spider over requested lanes only
 - moved lane_tile_clustercount to npg_common::roles::run::long_info
 - demultiplexing only tiles which it can find in the Data/Intensities/config.xml file (since HiSeqs do not have consecutively numbered tiles)
 - phasing and matrix options moved to conf file, and phasing, prephasing and matrix now options to be passed on analyse_RTA's command line
 - using reference finder for human reference location for creating nonconsented human part bam file
 - bjobs for spliting spiked phix out, renaming srf and fastq files, and generating bam file
 - npg_pipeline::analysis::FixConfigFiles - go through the config.xml files in Data/Intensities and Data/Intensities/BaseCalls, and check that
  1) Last Cycle numbers and number of reads in each are the same (croak if not)
  2) the runfolder (on fs) has the same name as in NPG tracking (croak if not)
  3) Assuming 1 + 2 OK, then ensure that both config files have the correct Instrument name, runfolder name and id_run (fixing if needed)
 - add nonconsented splitting command line and spiked phix spliting program to schema information

release-20.1
 - MPSA archived HiSeq runs no longer visible by default

release-20.0
 - bcl2seq can have separate path from OLB

release-19.0
 - a post_qseq function to generate a stand-alone archive directory for old-runs2irods pipeline
 - a post_qseq function to call the post qc review script
 - SecondBaseCall - pb_cal needs to start producing second base calls
 - check recalibrated qseq files are original. If not, pass the original qseq files to bam generation

release-18.4
 - moving a run folder no longer requires using srpipe::util, so should be adaptable for anything, although, it no longer
   copes with a paired run
 - SchemaInformation now has improved data set, for preparation to go into the Bam headers

release-18.3
 - qc_cache_reads - additional step which will cache reads for qc's to use, saving processor time
 - archive_to_irods now in parallel with archive_to_sra
 - id_run now to be passed to the qc tests in the command line
 - srfs - index has increased memory for HiSeq benefits. srf_creation has increased memory so that not too many get launched
   on the same node

release-18.2
 - patch - webcache now checks the program name as a pattern match rather than an equality, in case the program name contains a path
 - move runfolder bug - remove the name check against the runfolder as name will not have any padding 0's
 - md5's - don't record the md5's of full fastq/srfs where the lane shou;d have split non-consented data
 - improvements to schema_information to make DS a more accurate description, and bugfix where we weren't getting the correct PB_cal information

release-18.1
 - Patch to SchemaInformation to cope with some changes to the way npg_common operates
 - parallelise hash now in a config file
 - removed some now unnecessary hashes/arrays of function orders and parallelise
 - test for qseq2fastq.pl will check to see if there is an md5sum and fastqcheck which can run on your system
   and modify/skip tests that rely on checking this functionality. Note: If this is the case, then you will
   need to modify the production code accordingly

release-18.0
 - Dependency on srpipe::config::instruments reduced - should use runfolder_path first, and fall back to this
   expect full removal within a few releases
 - fastq generation - md5 and fastqcheck creation options turned on
 - fastq generation - unique option turned on so that testing for uniqueness of readnames out of qseq files is done
 - md5 creation - script runs so that in process decisions can be made about the existence of files, and if md5s hav
   already been created
 - schema_information now created before bam's are created
 - schema_information always gets the RTA value and sticks at the top
 - DS tag in schema_information for those which are probably appropriate to go into a Bam Header

release-17.1
 - pass archive_path to irods_bam_loader instead of id_run
 - bugfixes
 - srf and qc_contamination parallelised with bam_generation in order to pull together rate determining steps
 - cluster counts do not check in the fastq files, the value is allegedly guaranteed in the fastqcheck file
 - analysis runner daemon now looks at the instrument type and determines which analysis to launch
 - PB_cal no recalibrated for HiSeq as production
 - PB_cal analysis now generates their own folder structures within the flag-waver (may need to be moved)
 - analyse_RTA no longer launches PB_cal
 - PB_cal - no_recalibration works how it should, so small_pb_cal now removed

release-17.0
 - schema information files generated which should report on how the run progressed, and various program versions used
 - patch to cluster counts to be happy if there are no srf's found for the lane
 - bam indexing done
 - softlink webcache used for the analysis into the archive directory for that analysis, and the post_qc_review can use that

release-16.5
 - pb_cal needs new directory paths so that multiple ones can be run
 - small_pb_cal for running a concurrent job which does no recalibration steps (HS benefit at current time)
 - pass archive path to bam generation, so that this is less dependent on working out paths itself

release-16.4
 - check for cif/dif/stats files and flag option to recreate 'dummy' cif/dif files
 - use a log folder to catch lsf log/out files in the various directories, instead of dumping directly into it
 - archival to irods

release-16.3
 - instrument name now taken either from short_info, or if must be calculated itself, then using prefixes
   from general_values.ini

release-16.2
 - PB_cal has moved to v6.0, with extra step and using bam files
 - run_conf file generated in runfolder directory. Current for bustard and gerald directory propagation throughout
   bustard/gerald primary pipeline
 - no_bsub flag, so instead of submitting a job to LSF, just logs the command. returns 50 as a potential job id when used
 - HiSeq archival to sra - no SRF files, and fastq's are either group unconsented (if unconsented), or hiseq (to be hidden
   but archived, as users should be utilising bam files from iRods)
 - no-eamss flag turned on for bcl2qseq in PB_cal pipeline
 - change production version of OLB to OLB-1.8.1a2

release-16.1
 - cluster count checking - fastq, fastqcheck and srfs get checked to see if they contain the same number of pf reads
   as the pf cluster count from BustardSummary.xml
 - moved most values, external script names and pathways to config files

release-16
 - PB_cal score has additional options to take a control calibration table, and use this if it can't legitimately use
   a lanes own cal table (see srl as to why)
 - touch all mp fastq files at start of post_qseq to ensure that they are found for all jobs, even if there are no PF reads
 - point fastq2bam to latest (v37) human reference

release-15.3
 - pre-exec script testing that the references and adapter directories can be found, before a job actually starts
   on the farm, so that there is less chance it will croak out if some repositories go away

release-15.2
 - all possible arrayed submissions have been done
 - PB_cal control lane now uses mode 2

release-15.1
 - bugfix multiplex fastqcheck generation
 - patch to psuedo down qseq files from BaseCalls for PB_cal pipeline

release 15.0
 - All post_qseq dispatches are submitted as job arrays, chaining if needed via -w'done(1234[*])' -J job_name[1-8]
 - PB_cal runs setupBcl2Qseq and amkes the qseq files in the basecalls directory, and then runs off these

release 14.2
 - load fastqcheck files into qc database added to post_qc_review

release 14.1
 - pass index tag fastq file to bam generation to add them in bam file

release 14.0
 - require 4 processors for human splitting bjobs
 - dependency on multiplex qc jobs added
 - turn off EAMSS (Killer B's)
 - mpsa upload now loads missing files for a lane, rather than assumes that because it has 1, it will have all
   - downside, you must ensure that this is not running for a run, if you want to manually do it
 - no archival of srf or fastq files for phix control lanes to fuse

release 13.0
 - PB_cal separated into independent pipeline launched at the end of the illumina analysis pipeline
 - PB_cal pipeline kicks off a post_qseq pipeline on it by default (but with no Latest_Summary,run_status updates or munge Summary xml)
 - sf_resource now put into rusage requirement, to try to limit the amount of IO on the nfs staging partitions

release 12.1
 - bug fix bam submissions
   - typo which stopped non split full lanes getting submitted
   - flagstats json file to go to qc directory
   - fastq files needed full path
   - strange typo of ; switched for . meant incorrect name and path generation

release 12.0
 - move bam_flagstats json file for each plex into lane qc directory
 - turn off creation of sig2 files
 - "analysis complete" moved after all qc and alignments to before "qc review pending", "secondary analysis in progress" now where "analysis complete" was (after Illumina pipeline is done).

release 11.0
 - job array for qc on plexed samples
 - require 4 cpus for bam creation because bwa alignments using threading now
 - pass human_split type and tag_index for bam generation if available
 - patch for ensuring a few axtra cached webpages are there

release 10.4
 - swapped the order of set_run_status_run_archived and move_to_outgoing
 - for post qc review script, unset an env variable that gives the cache location

release 10.2
 - bump default OLB to OLB-1.8.1a1

release 10.1
 - no_munge_summary flag added so that post_qseq can run on PB_cal directory
 - new postqseq function and module bam_markduplicate
 - add archive lane path into autoqc data loading list to pick up bam flagstats json file

release 10.0
 - gc-bias check is done
 - create lane tag file using expected tag sequence from sequencescape if available
 - caching of webservice responses in order to enable
   - less dependencies outside of the filesystem once jobs have been submitted
   - reduce load on webservers from multiple parallel jobs (in particular when we have a multiplex run)
   - find out up front if webservices are unavailable, and don't do anything

release 9.0
 - bam generation with second base call
 - launch harold recalibration
 - generate md5 for correct files after human splitting
 - patch to ensure that manually created lane tag files are not overwritten
 - update copyright
 - bam generation even if no reference
 - split multiplex fastq by tag
 - bam generation for multiplex split fastq
 - fastqcheck for multiplex split fastq
 - moved qseq2fastq.pl from the sanger-pipeline project to this project for better maintenance and deployment
 - only decode lanes which are multiplexed on the flowcell
 - generate tag decoding stats as json file for each lane

release 8.0
 - drop gcfreq creation
 - bam file generation
 - multiplex lane specific tag file support
 - qc_gc_fraction test
 - munge Summary.xml/htm in GERALD after a multiplex run has gone through GERALD processing
 - processor_fork_number moved from bustard_lsf_reqs to business/base, so it can be passed to post_qseq
 - summary data loading removed, as done within illumina summary loading
 - softlinked qseq_custom files will now use relative path instead of absolute path
 - Drop dependencies to use SangerPaths
 - $VERSION now on the same line as use Readonly; so that new Build.PL won't carp.
 - Build.PL, dependencies updated, but dependencies on other internal packages commented out until their $VERSION lines can be corrected like those in this package
 - md5s checked of the files once uploaded to mpsa, and compared to that in the md5 file

release 7.0
 - more launches optimised with MooseX::AttributerCloner generating command line options
 - srpipe::analysisrunfolder removed with the consumption of npg_common::roles::run::long_info
 - move to coping with the new way that GERALD deals with needing file structure for multiplexed samples
 - split srfs will now have srf_index_hash run on them once created
 - split_nonconsented memory allocation upped to 8G

release 6.1
 - moving to usage of MooseX::AttributerCloner to generate command line options
 - Bustard defaults now able to be overridden on the command line, so if the number of processors, etc need changing, then this can be done here without code changes
 - Bustard and GERALD steps now separated for easier launching of different analysis versions via the command line
 - 1.6 pipeline set to default
 - flag_options role, so that we can universally disable functions or pass info (such as no_control_lane) via a flag on the command line
 - change to use the new illumina_analysis_loader, which should accept particular paths from a command line, and so launch it with paths populated as the launcher object has
 - change to Bustard to do it's best to accept and force a control_lane determined by the user, but still relies on some info from Sequencescape to be present and correct
 - tag_file for indexed runs can be manually set rather than relying on choosing a tag_file from the defaults

release 6.0
 - major refactor of code to allow command line variables to be propagated through to objects using MooseX::Getopt and MooseX::AttributeCloner
 - separation of pipelines into separate npg_pipeline::pluggable::harold::<type> in order to make code management easier
 - due to MooseX::AttributeCloner, less code in npg_pipeline::pluggable::harold::<type> methods
 - increased test and POD coverage
 - create_pseudo_qseq_custom.pm - if there has been no recalibration, softlink in GERALD the qseq files in Bustard with qseq_custom names
 - fix_qseqs.pm - ensure that the id_run is correct in the qseq_custom files

release 5.0
 - npg_pipeline::base class with common methods used by many of the npg_pipeline modules
 - try to submit a job to lsf upto 5 times, croaking if unsuccessful after that
 - daemon runner and pipeline for RTA analysis

release 4.7
 - preexecute script to ensure that only 1 of a type of job could run at a time, and applied to npg_qc_api.pl (illumina analysis) loader
 - option to include tag files to split non_consented
 - default queue in archival runner - srpipeline
 - script to resort fastq files if they get created in the wrong order

release 4.6
 - archival runner
 - code for fixing broken fastqs
 - correct order of qseq_custom files to be alphanumerical when submitted for jobs

release 4.5
 - patch release

release 4.0
 - option/support to only run on a single lane
 - post_qc_review pipeline
 - refactor of code from srpipe::archive.pm to npg_pipeline::archive::file::to_sra so that this can be done from post_qc_review pipeline
 - post_qc_review can submit to lsf jobs to upload illumina_analysis, illumina_summary and auto_qc

release 3.0
 - bug fix - id_run not passed through to qc checks
 - adapt to use new qseq2fastq with changes for multiplex runs
 - croak out of post_qseq if it is not a full analysis

release 2.0
 - add qc_insert_size
 - srf_creation also does indexing script
 - log files are created
 - in log file, json string of dispatch tree
 - parse of the json string, which interrogates LSF for info
 - Latest Summary link now relative path
 - illumina2srf always runs out of 1.4 pipeline
 - archive dir is now set to be archive dir, not archive_test

release 1.0
 - set up
 - create npg_pipeline namespace
 - generate replacement to cleanup_run<|MERGE_RESOLUTION|>--- conflicted
+++ resolved
@@ -21,13 +21,11 @@
    the same time. Introduce a limit on the number of runs,
    irrespectively of the instrument type, which are moved to archival
    within the last hour.
-<<<<<<< HEAD
+ - Include pipeline version and name when sending sequencing run metadata
+   to the majora service.
  - Persist product_release.yml file to analysis directory to preserve run
    conditions.
-=======
- - Include pipeline version and name when sending sequencing run metadata
-   to the majora service.
->>>>>>> 3a84924e
+
 
 release 59.0.0
  - Following a decision to send data to CLIMB regardless of artic
