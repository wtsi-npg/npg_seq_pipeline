--- conflicted
+++ resolved
@@ -1,11 +1,8 @@
 LIST OF CHANGES
 ---------------
 
-<<<<<<< HEAD
  - npg_pipeline::cache - reuse_cache_only option added RT#486264
-=======
-- check for an inline index when calculating index_length
->>>>>>> 95a5aad9
+ - check for an inline index when calculating index_length
 
 release 49.4
  - LSF job creation for autoqc checks - use qc check objects directly when
