--- conflicted
+++ resolved
@@ -1,12 +1,10 @@
 LIST OF CHANGES
 ---------------
 
-<<<<<<< HEAD
  - change bcfstats qc job to use CRAM instead of BAM file as input
-=======
+
 release 55.1
  - added configuration option to change the S3 endpoint URL
->>>>>>> c028591d
 
 release 55.0.1
  - bug fix for invocation of the generate() function in the
