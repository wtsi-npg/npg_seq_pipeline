--- conflicted
+++ resolved
@@ -54,11 +54,7 @@
          {
             "relation" : "dependsOn",
             "source" : "archive_pp_data_to_irods",
-<<<<<<< HEAD
-            "target" : "update_ml_warehouse_1"
-=======
             "target" : "update_ml_warehouse_2"
->>>>>>> 2ec3772c
          },
          {
             "relation" : "dependsOn",
@@ -72,18 +68,8 @@
          },
          {
             "relation" : "dependsOn",
-            "source" : "qc_generic_artic",
-            "target" : "update_ml_warehouse_1"
-         },
-         {
-            "relation" : "dependsOn",
             "source" : "stage2App",
             "target" : "qc_generic_ampliconstats"
-         },
-         {
-            "relation" : "dependsOn",
-            "source" : "qc_generic_ampliconstats",
-            "target" : "update_ml_warehouse_1"
          },
          {
             "relation" : "dependsOn",
